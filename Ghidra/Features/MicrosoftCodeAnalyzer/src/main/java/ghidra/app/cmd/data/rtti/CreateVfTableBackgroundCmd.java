/* ###
 * IP: GHIDRA
 *
 * Licensed under the Apache License, Version 2.0 (the "License");
 * you may not use this file except in compliance with the License.
 * You may obtain a copy of the License at
 *
 *      http://www.apache.org/licenses/LICENSE-2.0
 *
 * Unless required by applicable law or agreed to in writing, software
 * distributed under the License is distributed on an "AS IS" BASIS,
 * WITHOUT WARRANTIES OR CONDITIONS OF ANY KIND, either express or implied.
 * See the License for the specific language governing permissions and
 * limitations under the License.
 */
package ghidra.app.cmd.data.rtti;

import static ghidra.app.util.datatype.microsoft.MSDataTypeUtils.*;

import ghidra.app.cmd.data.*;
import ghidra.app.util.datatype.microsoft.DataApplyOptions;
import ghidra.app.util.datatype.microsoft.DataValidationOptions;
import ghidra.program.model.address.Address;
import ghidra.program.model.data.*;
import ghidra.program.model.listing.*;
import ghidra.program.model.symbol.Namespace;
import ghidra.program.model.util.CodeUnitInsertionException;
import ghidra.util.Msg;
import ghidra.util.exception.CancelledException;

/**
 * This command will create a virtual function table using an array data type. 
 * If there are any existing instructions in the area to be made into data, the command will fail.
 * Any data in the area will be replaced with the new dataType.
 */
public class CreateVfTableBackgroundCmd extends AbstractCreateDataBackgroundCmd<VfTableModel> {

	private static final String NAME = "vftable";
	private static final String VF_TABLE_LABEL = "vftable";
	private static final String META_LABEL = "meta";
	private static final String NAME_SEPARATOR = "_";

	/**
	 * Constructs a command for applying a vf table at an address.
	 * @param address the address where the vf table should be created.
	 * @param validationOptions the options for controlling how validation is performed when 
	 * determining whether or not to create the data structure at the indicated address.
	 * @param applyOptions the options for creating the new data structure and its associated
	 * markup in the program as well as whether to follow other data references and create their 
	 * data too.
	 */
	public CreateVfTableBackgroundCmd(Address address, DataValidationOptions validationOptions,
			DataApplyOptions applyOptions) {

		super(NAME, address, 1, validationOptions, applyOptions);
	}

	/**
	 * Constructs a command for applying a vf table dataType at the address indicated by the 
	 * model.
	 * @param vfTableModel the model for the data type
	 * @param applyOptions the options for creating the new data structure and its associated
	 * markup in the program as well as whether to follow other data references and create their 
	 * data too.
	 */
	CreateVfTableBackgroundCmd(VfTableModel vfTableModel, DataApplyOptions applyOptions) {
		super(vfTableModel, applyOptions);
	}

	@Override
	protected VfTableModel createModel(Program program) {
		if (model == null || program != model.getProgram()) {
			model = new VfTableModel(program, getDataAddress(), validationOptions);
		}
		return model;
	}

	@Override
	protected boolean createAssociatedData() throws CancelledException {

		monitor.checkCancelled();

		boolean createTerminatorSuccess;
		try {
			createTerminatorSuccess = createTableTerminator();
		}
		catch (InvalidDataTypeException e) {
			createTerminatorSuccess = false;
			// log message and continue with other markup.
			handleErrorMessage(model.getProgram(), model.getAddress(), e.getMessage());
		}

		boolean createMetaSuccess = createMetaPointer();

		return createTerminatorSuccess && createMetaSuccess;
	}

	private boolean createTableTerminator() throws CancelledException, InvalidDataTypeException {

		Program program = model.getProgram();

		// Create a zero pointer at the end of the vf table.
		DataType dataType = getDataType();
		if (dataType == null) {
			return false;
		}
		long displacement = dataType.getLength();
		Address terminatorAddress = getDataAddress().add(displacement);
		try {
			Address referencedAddress = getAbsoluteAddress(program, terminatorAddress);
			if (referencedAddress == null || referencedAddress.getOffset() != 0) {
				return false;
			}
			Data data = DataUtilities.createData(program, terminatorAddress,
				PointerDataType.dataType, -1, getClearDataMode());
			TypeDescriptorModel rtti0Model = model.getRtti0Model();
			if (rtti0Model != null) {
				monitor.checkCancelled();
				String demangledTypeDescriptor = rtti0Model.getDemangledTypeDescriptor();
				String prefixString = ((demangledTypeDescriptor != null)
						? (demangledTypeDescriptor + Namespace.DELIMITER)
						: "");
<<<<<<< HEAD
				data.setComment(CommentType.EOL,
					"terminator for " + prefixString + VF_TABLE_LABEL);
=======
				data.setComment(CommentType.EOL, "terminator for " + prefixString + VF_TABLE_LABEL);
>>>>>>> e03fb9af
				return true;
			}
			return false;
		}
		catch (CodeUnitInsertionException e) {
			Msg.error(this, "Couldn't create vf table's null terminator pointer. " + e.getMessage(),
				e);
			return false;
		}
	}

	private boolean createMetaPointer() {

		Program program = model.getProgram();
		Address metaAddress = getDataAddress().subtract(program.getDefaultPointerSize());

		// Create a pointer to the RTTI4 associated with the vf table.
		DataType metaPointer = new PointerDataType(program.getDataTypeManager());
		try {
			DataUtilities.createData(program, metaAddress, metaPointer, metaPointer.getLength(),
				getClearDataMode());
			return true;
		}
		catch (CodeUnitInsertionException e) {
			Msg.error(this, "Couldn't create vf table's meta pointer. " + e.getMessage(), e);
			return false;
		}
	}

	@Override
	protected boolean createMarkup() throws CancelledException, InvalidDataTypeException {

		boolean createdVfTableMarkup = createVfTableMarkup();
		boolean createdMetaMarkup = createMetaMarkup();

		return createdVfTableMarkup && createdMetaMarkup;
	}

	private boolean createVfTableMarkup() throws CancelledException, InvalidDataTypeException {

		Address vfTableAddress = getDataAddress();
		Program program = model.getProgram();

		monitor.checkCancelled();

		TypeDescriptorModel rtti0Model = model.getRtti0Model();

		if (rtti0Model == null) {
			return true;
		}

		// Label
		boolean shouldCreateComment = true;
		if (applyOptions.shouldCreateLabel()) {
			shouldCreateComment = RttiUtil.createSymbolFromDemangledType(program, vfTableAddress,
				rtti0Model, VF_TABLE_LABEL);
		}

		// Plate Comment
		if (shouldCreateComment) {
			// comment created if a label was created, or createLabel option off
			EHDataTypeUtilities
					.createPlateCommentIfNeeded(program,
						RttiUtil.CONST_PREFIX + RttiUtil.getDescriptorTypeNamespace(rtti0Model) +
							Namespace.DELIMITER,
						VF_TABLE_LABEL, null, vfTableAddress, applyOptions);
		}

		// Create functions that are referred to by the vf table.
		if (applyOptions.shouldCreateFunction()) {
			int elementCount = model.getElementCount();
			for (int tableElementIndex = 0; tableElementIndex < elementCount; tableElementIndex++) {
				monitor.checkCancelled();
				Address vfPointer = model.getVirtualFunctionPointer(tableElementIndex);
				if (vfPointer != null) {
					EHDataTypeUtilities.createFunctionIfNeeded(program, vfPointer);
				}
			}
		}

		return true;
	}

	private boolean createMetaMarkup() throws CancelledException, InvalidDataTypeException {

		Program program = model.getProgram();
		Address metaAddress = getMetaAddress(program);

		monitor.checkCancelled();

		TypeDescriptorModel rtti0Model = model.getRtti0Model();

		if (rtti0Model == null) {
			return true;
		}

		monitor.checkCancelled();

		// Label
		boolean shouldCreateComment = true;
		if (applyOptions.shouldCreateLabel()) {
			shouldCreateComment = RttiUtil.createSymbolFromDemangledType(program, metaAddress,
				rtti0Model, VF_TABLE_LABEL + NAME_SEPARATOR + META_LABEL + "_ptr");
		}

		// Plate Comment
		if (shouldCreateComment) {
			// comment created if a label was created, or createLabel option off
			EHDataTypeUtilities.createPlateCommentIfNeeded(
				program, META_LABEL + " pointer for " +
					RttiUtil.getDescriptorTypeNamespace(rtti0Model) + Namespace.DELIMITER,
				VF_TABLE_LABEL, null, metaAddress, applyOptions);
		}

		return true;
	}

	/**
	 * Gets the address for the location of the meta data, which is a pointer to the RTTI4
	 * structure for this virtual function table (vftable).
	 * @param program the program containing the vftable being created by this command
	 * @return the address that contains the pointer to the RTTI 4 structure associated with 
	 * the vftable.
	 */
	private Address getMetaAddress(Program program) {
		return getDataAddress().subtract(program.getDefaultPointerSize());
	}

}<|MERGE_RESOLUTION|>--- conflicted
+++ resolved
@@ -120,12 +120,7 @@
 				String prefixString = ((demangledTypeDescriptor != null)
 						? (demangledTypeDescriptor + Namespace.DELIMITER)
 						: "");
-<<<<<<< HEAD
-				data.setComment(CommentType.EOL,
-					"terminator for " + prefixString + VF_TABLE_LABEL);
-=======
 				data.setComment(CommentType.EOL, "terminator for " + prefixString + VF_TABLE_LABEL);
->>>>>>> e03fb9af
 				return true;
 			}
 			return false;
