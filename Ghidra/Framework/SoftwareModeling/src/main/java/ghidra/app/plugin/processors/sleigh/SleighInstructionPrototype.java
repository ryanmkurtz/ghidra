/* ###
 * IP: GHIDRA
 *
 * Licensed under the Apache License, Version 2.0 (the "License");
 * you may not use this file except in compliance with the License.
 * You may obtain a copy of the License at
 * 
 *      http://www.apache.org/licenses/LICENSE-2.0
 * 
 * Unless required by applicable law or agreed to in writing, software
 * distributed under the License is distributed on an "AS IS" BASIS,
 * WITHOUT WARRANTIES OR CONDITIONS OF ANY KIND, either express or implied.
 * See the License for the specific language governing permissions and
 * limitations under the License.
 */
package ghidra.app.plugin.processors.sleigh;

import java.util.*;

import ghidra.app.plugin.assembler.sleigh.sem.AssemblyResolvedPatterns;
import ghidra.app.plugin.processors.sleigh.SleighDebugLogger.SleighDebugMode;
import ghidra.app.plugin.processors.sleigh.expression.PatternExpression;
import ghidra.app.plugin.processors.sleigh.symbol.*;
import ghidra.app.plugin.processors.sleigh.template.*;
import ghidra.program.model.address.*;
import ghidra.program.model.lang.*;
import ghidra.program.model.listing.FlowOverride;
import ghidra.program.model.mem.*;
import ghidra.program.model.pcode.*;
import ghidra.program.model.scalar.Scalar;
import ghidra.program.model.symbol.FlowType;
import ghidra.program.model.symbol.RefType;
import ghidra.util.Msg;
import ghidra.util.exception.NotYetImplementedException;

/**
 * 
 *
 * The InstructionPrototype for sleigh languages. The prototype is unique up to the tree of
 * Constructors. Variations in the bit pattern that none of the Constructor mask/values care about
 * get lumped under the same prototype
 */
public class SleighInstructionPrototype implements InstructionPrototype {
	// Flowflags for resolving flowType
	public final static int RETURN = 0x01;
	public final static int CALL_INDIRECT = 0x02;
	public final static int BRANCH_INDIRECT = 0x04;
	public final static int CALL = 0x08;
	public final static int JUMPOUT = 0x10;
	public final static int NO_FALLTHRU = 0x20;		// op does not fallthru
	public final static int BRANCH_TO_END = 0x40;
	public final static int CROSSBUILD = 0x80;
	public final static int LABEL = 0x100;

	static public class FlowRecord {
		public ConstructState addressnode;		// Constructor state containing destination address of flow
		public OpTpl op;						// The pcode template producing the flow
		public int flowFlags;					// flags associated with this flow		
	}

	static public class FlowSummary {
		public int delay;
		public boolean hasCrossBuilds;
		public ArrayList<FlowRecord> flowState;
		public OpTpl lastop;

		public FlowSummary() {
			delay = 0;
			hasCrossBuilds = false;
			flowState = null;
			lastop = null;
		}
	}

	private SleighLanguage language;
	private boolean isindelayslot;
	private FlowType flowType; // null if instruction has cross-build
	private int[] opresolve; // operand indexes in mnemonic constructor
	private RefType[] opRefTypes;
	private List<FlowRecord> flowStateList; // States of operands which are code addresses
	private int delaySlotByteCnt;

	private boolean hasCrossBuilds;
	private ArrayList<ArrayList<FlowRecord>> flowStateListNamed;

	private final static PcodeOp[] emptyPCode = new PcodeOp[0];
	private final static Object[] emptyObject = new Object[0];
	private final static Address[] emptyFlow = new Address[0];

	private ContextCache contextCache;
//	private InstructionContext instructionContextCache;
	private int length;
	private ConstructState rootState;
	private ConstructState mnemonicState; // state for print mnemonic
	private int hashcode;

	private Mask instrMask;
	private Mask[] operandMasks;

	public SleighInstructionPrototype(SleighLanguage lang, MemBuffer buf,
			ProcessorContextView context, ContextCache cache, boolean inDelaySlot,
			SleighDebugLogger debug) throws UnknownInstructionException, MemoryAccessException {
		this.language = lang;
		this.contextCache = cache;
		this.isindelayslot = inDelaySlot;

		rootState = new ConstructState(null);

		SleighParserContext protoContext = new SleighParserContext(buf, this, context);

		resolve(lang.getRootDecisionNode(), protoContext, debug);
	}

	@Override
	public int getLength() {
		return length;
	}

	ConstructState getMnemonicState() {
		return mnemonicState;
	}

	/**
	 * Cache the Constructor state which represents the base mnemonic, and the operands to that
	 * mnemonic Cache the operand states for each operand in printing order
	 */
	private void cacheMnemonicState() {
		mnemonicState = rootState;
		Constructor ct = mnemonicState.getConstructor();
		int index = ct.getFlowthruIndex();
		while (index >= 0) {
			mnemonicState = mnemonicState.getSubState(index);
			ct = mnemonicState.getConstructor();
			index = ct.getFlowthruIndex();
		}

		opresolve = ct.getOpsPrintOrder();

		opRefTypes = new RefType[opresolve.length];
		Arrays.fill(opRefTypes, null);

//		for(int j=0;j<opstate.length;++j)	// Transform array to states
//			opstate[j] = getStateOperand(mnemonicstate,opstate[j]);
	}

	@Override
	public boolean hasDelaySlots() {
		return delaySlotByteCnt != 0;
	}

	@Override
	public boolean hasCrossBuildDependency() {
		return hasCrossBuilds;
	}

	private static void addExplicitFlow(ConstructState state, OpTpl op, int flags,
			FlowSummary summary) {
		if (summary.flowState == null) {
			summary.flowState = new ArrayList<>();
		}
		FlowRecord res = new FlowRecord();
		summary.flowState.add(res);
		res.flowFlags = flags;
		res.op = op;
		res.addressnode = null;
		VarnodeTpl dest = op.getInput()[0];		// First varnode input contains the destination address
		if ((flags & (JUMPOUT | CALL | CROSSBUILD)) == 0) {
			return;
		}
		// If the flow is out of the instruction, store the ConstructState so we can easily calculate address
		if (state == null) {
			return;
		}
		if ((flags & CROSSBUILD) != 0) {
			res.addressnode = state;
		}
		else if (dest.getOffset().getType() == ConstTpl.HANDLE) {
			int oper = dest.getOffset().getHandleIndex();
			Constructor ct = state.getConstructor();
			OperandSymbol sym = ct.getOperand(oper);
			if (sym.isCodeAddress()) {
				res.addressnode = state.getSubState(oper);
			}
		}
	}

	/**
	 * Walk the pcode templates in the order they would be emitted. Collect flowFlags FlowRecords
	 * 
	 * @param walker the pcode template walker
	 * @return a summary of the flow information
	 */
	public static FlowSummary walkTemplates(OpTplWalker walker) {
		FlowSummary res = new FlowSummary();
		int destType;
		int flags;

		while (walker.isState()) {
			Object state = walker.nextOpTpl();
			if (state == null) {
				walker.popBuild();
				continue;
			}
			else if (state instanceof Integer) {
				walker.pushBuild(((Integer) state).intValue());
				continue;
			}
			res.lastop = (OpTpl) state;
			switch (res.lastop.getOpcode()) {
				case PcodeOp.PTRSUB:			// encoded crossbuild directive
					res.hasCrossBuilds = true;
					addExplicitFlow(walker.getState(), res.lastop, CROSSBUILD, res);
					break;
				case PcodeOp.BRANCHIND:
					addExplicitFlow(null, res.lastop, BRANCH_INDIRECT | NO_FALLTHRU, res);
					break;
				case PcodeOp.BRANCH:
					destType = res.lastop.getInput()[0].getOffset().getType();
					if (destType == ConstTpl.J_NEXT) {
						flags = BRANCH_TO_END;
					}
					else if (destType == ConstTpl.J_START) {
						flags = NO_FALLTHRU;
					}
					else if (destType == ConstTpl.J_RELATIVE) {
						flags = NO_FALLTHRU;
					}
					else {
						flags = JUMPOUT | NO_FALLTHRU;
					}
					addExplicitFlow(walker.getState(), res.lastop, flags, res);
					break;
				case PcodeOp.CBRANCH:
					destType = res.lastop.getInput()[0].getOffset().getType();
					if (destType == ConstTpl.J_NEXT) {
						flags = BRANCH_TO_END;
					}
					else if ((destType != ConstTpl.J_START) && (destType != ConstTpl.J_RELATIVE)) {
						flags = JUMPOUT;
					}
					else {
						flags = 0;
					}
					addExplicitFlow(walker.getState(), res.lastop, flags, res);
					break;
				case PcodeOp.CALL:
					addExplicitFlow(walker.getState(), res.lastop, CALL, res);
					break;
				case PcodeOp.CALLIND:
					addExplicitFlow(null, res.lastop, CALL_INDIRECT, res);
					break;
				case PcodeOp.RETURN:
					addExplicitFlow(null, res.lastop, RETURN | NO_FALLTHRU, res);
					break;
				case PcodeOp.PTRADD:			// Encoded label build directive
					addExplicitFlow(null, res.lastop, LABEL, res);
					break;
				case PcodeOp.INDIRECT:			// Encode delayslot
					destType = (int) res.lastop.getInput()[0].getOffset().getReal();
					if (destType > res.delay) {
						res.delay = destType;
					}
				default:
					break;

			}
		}
		return res;
	}

	public static FlowType flowListToFlowType(List<FlowRecord> flowstate) {
		if (flowstate == null) {
			return RefType.FALL_THROUGH;
		}
		int flags = 0;
		for (FlowRecord rec : flowstate) {
			flags &= ~(NO_FALLTHRU | CROSSBUILD | LABEL);
			flags |= rec.flowFlags;
		}
		return convertFlowFlags(flags);
	}

	/**
	 * Walk the Constructor tree gathering ConstructStates which are flow destinations
	 * (flowStateList) flowFlags and delayslot directives
	 */
	private void cacheTreeInfo() {
		OpTplWalker walker = new OpTplWalker(rootState, -1);
		FlowSummary summary = walkTemplates(walker);

		delaySlotByteCnt = summary.delay;
		hasCrossBuilds = summary.hasCrossBuilds;
		if (summary.flowState != null) {
			flowStateList = summary.flowState;
			flowType = flowListToFlowType(summary.flowState);
		}
		else {
			flowStateList = new ArrayList<>();
			flowType = RefType.FALL_THROUGH;
		}

		flowStateListNamed = null;
		int numsects = language.numSections();
		if (numsects > 0) {
			flowStateListNamed = new ArrayList<>();
			for (int i = 0; i < numsects; ++i) {
				flowStateListNamed.add(null);
				walker = new OpTplWalker(rootState, i);
				summary = walkTemplates(walker);
				flowStateListNamed.set(i, summary.flowState);
			}
		}
	}

	private static FlowType convertFlowFlags(int flowFlags) {

		if ((flowFlags & LABEL) != 0) {
			flowFlags |= BRANCH_TO_END;
		}
		flowFlags &= ~(CROSSBUILD | LABEL);
		// NOTE: If prototype has cross-build, flow must be determined dynamically
		switch (flowFlags) { // Convert flags to a standard flowtype
			case 0:
			case BRANCH_TO_END:
				return RefType.FALL_THROUGH;
			case CALL:
				return RefType.UNCONDITIONAL_CALL;
			case CALL | NO_FALLTHRU | RETURN:
				return RefType.CALL_TERMINATOR;
			case CALL_INDIRECT | NO_FALLTHRU | RETURN:
				return RefType.COMPUTED_CALL_TERMINATOR;
			case CALL | BRANCH_TO_END:
				return RefType.CONDITIONAL_CALL; // This could be wrong but doesn't matter much
			case CALL | NO_FALLTHRU | JUMPOUT:
				return RefType.COMPUTED_JUMP;
			case CALL | NO_FALLTHRU | BRANCH_TO_END | RETURN:
				return RefType.UNCONDITIONAL_CALL;
			case CALL_INDIRECT:
				return RefType.COMPUTED_CALL;
			case BRANCH_INDIRECT | NO_FALLTHRU:
				return RefType.COMPUTED_JUMP;
			case BRANCH_INDIRECT | BRANCH_TO_END:
			case BRANCH_INDIRECT | NO_FALLTHRU | BRANCH_TO_END:
			case BRANCH_INDIRECT | JUMPOUT | NO_FALLTHRU | BRANCH_TO_END:
				return RefType.CONDITIONAL_COMPUTED_JUMP;
			case CALL_INDIRECT | BRANCH_TO_END:
			case CALL_INDIRECT | NO_FALLTHRU | BRANCH_TO_END:
				return RefType.CONDITIONAL_COMPUTED_CALL;
			case RETURN | NO_FALLTHRU:
				return RefType.TERMINATOR;
			case RETURN | BRANCH_TO_END:
			case RETURN | NO_FALLTHRU | BRANCH_TO_END:
				return RefType.CONDITIONAL_TERMINATOR;
			case JUMPOUT:
				return RefType.CONDITIONAL_JUMP;
			case JUMPOUT | NO_FALLTHRU:
				return RefType.UNCONDITIONAL_JUMP;
			case JUMPOUT | NO_FALLTHRU | BRANCH_TO_END:
				return RefType.CONDITIONAL_JUMP;
			case JUMPOUT | NO_FALLTHRU | RETURN:
				return RefType.JUMP_TERMINATOR;
			case JUMPOUT | NO_FALLTHRU | BRANCH_INDIRECT:
				return RefType.COMPUTED_JUMP; //added for tableswitch in jvm
			case BRANCH_INDIRECT | NO_FALLTHRU | RETURN:
				return RefType.JUMP_TERMINATOR;
			case NO_FALLTHRU:
				return RefType.TERMINATOR;
			case BRANCH_TO_END | JUMPOUT:
				return RefType.CONDITIONAL_JUMP;
			case NO_FALLTHRU | BRANCH_TO_END:
				return RefType.FALL_THROUGH;
			default:
				break;
		}
		return RefType.INVALID;
	}

	void cacheInfo(MemBuffer memBuf, ProcessorContextView context, boolean computeMasks) {
		length = rootState.getLength();
		cacheTreeInfo();
		cacheMnemonicState();
		if (computeMasks) {
			cacheInstructionMasks(memBuf, context);
		}
	}

	private void cacheInstructionMasks(MemBuffer memBuf, ProcessorContextView context) {
		SleighDebugLogger sdl =
			new SleighDebugLogger(memBuf, context, language, SleighDebugMode.MASKS_ONLY);
		if (!sdl.parseFailed()) {
			operandMasks = new Mask[getNumOperands()];
			instrMask = new MaskImpl(sdl.getInstructionMask());
			for (int i = 0; i < operandMasks.length; i++) {
				operandMasks[i] = new MaskImpl(sdl.getOperandValueMask(i));
			}
		}
	}

	@Override
	public int hashCode() {
		return hashcode;
	}

	@Override
	public boolean equals(Object obj) {
		if (obj == null) {
			return false;
		}
		return (hashCode() == obj.hashCode()); // Trust entirely in hash
	}

	@Override
	public Mask getInstructionMask() {
		return instrMask;
	}

	@Override
	public Mask getOperandValueMask(int operandIndex) {
		if (operandMasks == null) {
			return null;
		}
		return operandMasks[operandIndex];
	}

	@Override
	public FlowType getFlowType(InstructionContext context) {
		if (!hasCrossBuilds) {
			return flowType;
		}
		int flags = 0;
		try {
			flags = gatherFlags(0, context, -1);
		}
		catch (MemoryAccessException e) {
			return RefType.INVALID;
		}
		catch (UnknownContextException e) {
			return RefType.INVALID;
		}
		return convertFlowFlags(flags);
	}

	@Override
	public int getDelaySlotByteCount() {
		return delaySlotByteCnt;
	}

	@Override
	public int getDelaySlotDepth(InstructionContext context) {
		int delayInstrCnt = 0;
		int byteCnt = 0;
		int offset = getLength();
		if (delaySlotByteCnt == 1) {
			return 1;
		}
		try {
			ReadOnlyProcessorContext roContext =
				new ReadOnlyProcessorContext(context.getProcessorContext());
			while (byteCnt < delaySlotByteCnt) {
				MemBuffer delaymem = new WrappedMemBuffer(context.getMemBuffer(), offset);
				SleighInstructionPrototype proto =
					(SleighInstructionPrototype) language.parse(delaymem, roContext, true);
				int len = proto.getLength();
				offset += len;
				byteCnt += len;
				++delayInstrCnt;
			}
		}
		catch (Exception e) {
			// Treat bad instructions as not part of delay slot
		}
		return delayInstrCnt;
	}

	@Override
	public boolean isInDelaySlot() {
		return isindelayslot;
	}

	@Override
	public int getNumOperands() {
		return opresolve.length;
	}

	@Override
	public int getOpType(int opIndex, InstructionContext context) {
		if (opIndex < 0 || opIndex >= opresolve.length) {
			return OperandType.DYNAMIC;
		}

		SleighParserContext protoContext;
		try {
			protoContext = (SleighParserContext) context.getParserContext();
		}
		catch (MemoryAccessException e) {
			return OperandType.DYNAMIC;
		}
		ConstructState opState = mnemonicState.getSubState(opresolve[opIndex]);
		FixedHandle hand = protoContext.getFixedHandle(opState);
		if (hand.isInvalid()) {
			return OperandType.DYNAMIC;
		}
		int indirect = isIndirect(opresolve[opIndex]) ? OperandType.INDIRECT : 0;
		if (hand.offset_space == null) { // Static handle
			int type = hand.space.getType();
			if (type == AddressSpace.TYPE_REGISTER) {
				return OperandType.REGISTER | indirect;
			}
			if (type == AddressSpace.TYPE_CONSTANT) {
				return OperandType.SCALAR | indirect;
			}
			OperandSymbol sym = mnemonicState.getConstructor().getOperand(opresolve[opIndex]);
			if (sym.isCodeAddress()) {
				return (OperandType.ADDRESS | OperandType.CODE | indirect);
			}
			if (type == AddressSpace.TYPE_RAM) {
				return (OperandType.ADDRESS | OperandType.DATA | indirect);
			}
		}
		return OperandType.DYNAMIC | indirect;
	}

	private boolean isIndirect(int sleighOpIndex) {
		Constructor constructor = mnemonicState.getConstructor();
		ConstructTpl templ = constructor.getTempl();
		if (templ == null) {
			return false;
		}
		OpTpl[] opVec = templ.getOpVec();
		for (OpTpl opTpl : opVec) {
			int opcode = opTpl.getOpcode();
			if (opcode == PcodeOp.CALLIND || opcode == PcodeOp.BRANCHIND) {
				VarnodeTpl varnodeTpl = opTpl.getInput()[0];
				ConstTpl space = varnodeTpl.getSpace();
				if (space.getType() == ConstTpl.HANDLE && space.getHandleIndex() == sleighOpIndex) {
					return true;
				}
			}
		}
		return false;
	}

	@Override
	public Address getFallThrough(InstructionContext context) {
		if (flowType.hasFallthrough()) {
			try {
				return context.getAddress().addNoWrap(getFallThroughOffset(context));
			}
			catch (AddressOverflowException e) {
				// Return null if fallthru goes beyond boundary of address space
			}
		}
		return null;
	}

	@Override
	public int getFallThroughOffset(InstructionContext context) {
		if (delaySlotByteCnt <= 0) {
			return getLength();
		}

		try {
			int offset = getLength();
			int bytecount = 0;
			ReadOnlyProcessorContext roContext =
				new ReadOnlyProcessorContext(context.getProcessorContext());
			do {
				MemBuffer delaymem = new WrappedMemBuffer(context.getMemBuffer(), offset);
				SleighInstructionPrototype proto =
					(SleighInstructionPrototype) language.parse(delaymem, roContext, true);
				int len = proto.getLength();
				offset += len;
				bytecount += len;
			}
			while (bytecount < delaySlotByteCnt);
			return offset;
		}
		catch (Exception e) {
			return getLength();
		}
	}

	private int gatherFlags(int curflags, InstructionContext context, int secnum)
			throws MemoryAccessException, UnknownContextException {
		List<FlowRecord> curlist = null;
		if (secnum < 0) {
			curlist = flowStateList;
		}
		else if ((flowStateListNamed != null) && (secnum < flowStateListNamed.size())) {
			curlist = flowStateListNamed.get(secnum);
		}

		if (curlist == null) {
			return curflags;
		}

		for (FlowRecord rec : curlist) {
			if ((rec.flowFlags & CROSSBUILD) != 0) {
				ParserWalker walker =
					new ParserWalker((SleighParserContext) context.getParserContext());
				walker.subTreeState(rec.addressnode);

				VarnodeTpl vn = rec.op.getInput()[0];
				AddressSpace spc = vn.getSpace().fixSpace(walker);
				Address addr = spc.getTruncatedAddress(vn.getOffset().fix(walker), false);
				addr = handleOverlayAddress(context, addr);
				SleighParserContext crosscontext =
					(SleighParserContext) context.getParserContext(addr);
				int newsecnum = (int) rec.op.getInput()[1].getOffset().getReal();
				SleighInstructionPrototype crossproto = crosscontext.getPrototype();
				curflags = crossproto.gatherFlags(curflags, context, newsecnum);
			}
			else {
				curflags &= ~(CROSSBUILD | LABEL | NO_FALLTHRU);
				curflags |= rec.flowFlags;
			}
		}
		return curflags;
	}

	private Address handleOverlayAddress(InstructionContext context, Address addr) {
		AddressSpace addressSpace = context.getAddress().getAddressSpace();
		if (addressSpace.isOverlaySpace()) {
			OverlayAddressSpace ospace = (OverlayAddressSpace) addressSpace;
			addr = ospace.getOverlayAddress(addr);
		}
		return addr;
	}

	/**
	 * Gather all the flow records (perhaps across multiple InstructionPrototypes via crossbuilds)
	 * and convert to Addresses
	 * 
	 * @param res is the resulting flow Addresses
	 * @param parsecontext is the parsing context for the current instruction
	 * @param context is the context for the particular address so crossbuilds can be resolved
	 * @throws MemoryAccessException if a memory error occurred while resolving instruction details
	 * @throws UnknownContextException if the gather encounters an instruction not previously parsed
	 */
	private void gatherFlows(ArrayList<Address> res, SleighParserContext parsecontext,
			InstructionContext context, int secnum)
			throws MemoryAccessException, UnknownContextException {
		List<FlowRecord> curlist = null;
		if (secnum < 0) {
			curlist = flowStateList;
		}
		else if ((flowStateListNamed != null) && (secnum < flowStateListNamed.size())) {
			curlist = flowStateListNamed.get(secnum);
		}

		if (curlist == null) {
			return;
		}

		for (FlowRecord rec : curlist) {
			if ((rec.flowFlags & CROSSBUILD) != 0) {
				ParserWalker walker = new ParserWalker(parsecontext);
				walker.subTreeState(rec.addressnode);

				VarnodeTpl vn = rec.op.getInput()[0];
				AddressSpace spc = vn.getSpace().fixSpace(walker);
				Address addr = spc.getTruncatedAddress(vn.getOffset().fix(walker), false);
				addr = handleOverlayAddress(context, addr);
				SleighParserContext crosscontext =
					(SleighParserContext) context.getParserContext(addr);
				int newsecnum = (int) rec.op.getInput()[1].getOffset().getReal();
				SleighInstructionPrototype crossproto = crosscontext.getPrototype();
				crossproto.gatherFlows(res, crosscontext, context, newsecnum);
			}
			else if ((rec.flowFlags & (JUMPOUT | CALL)) != 0) {
				FixedHandle hand = parsecontext.getFixedHandle(rec.addressnode);
				if (!hand.isInvalid() && hand.offset_space == null) {
					Address addr = getHandleAddr(hand, parsecontext.getAddr().getAddressSpace());
					res.add(addr);
				}
			}
		}
	}

	@Override
	public Address[] getFlows(InstructionContext context) {

		if (flowStateList.size() == 0) {
			return emptyFlow;
		}

		ArrayList<Address> addresses = new ArrayList<>();
		try {
			gatherFlows(addresses, (SleighParserContext) context.getParserContext(), context, -1);
		}
		catch (MemoryAccessException e) {
			return emptyFlow;
		}
		catch (UnknownContextException e) {
			return emptyFlow;
		}

		if (addresses.size() == 0) {
			return emptyFlow;
		}
		return addresses.toArray(new Address[addresses.size()]);
	}

	@Override
	public String getSeparator(int opIndex, InstructionContext context) {
		if (opIndex < 0 || opIndex > opresolve.length) {
			return null;
		}

		try {
			Constructor ct = mnemonicState.getConstructor();
			return ct.printSeparator(opIndex);
		}
		catch (Exception e) {
			return null;
		}
	}

	@Override
	public ArrayList<Object> getOpRepresentationList(int opIndex, InstructionContext context) {
		if (opIndex < 0 || opIndex >= opresolve.length) {
			return null;
		}
		ArrayList<Object> list = new ArrayList<>();

		SleighParserContext protoContext;
		try {
			protoContext = (SleighParserContext) context.getParserContext();
			Constructor ct = mnemonicState.getConstructor();

			OperandSymbol sym = ct.getOperand(opresolve[opIndex]);
			ParserWalker walker = new ParserWalker(protoContext);
			walker.subTreeState(mnemonicState);
			sym.printList(walker, list);
		}
		catch (Exception e) {
			// If the instruction produces memory errors, treat as if it has no representation list
		}

		AddressSpace curSpace = context.getAddress().getAddressSpace();
		ArrayList<Object> objList = new ArrayList<>();
		for (Object obj : list) {
			if (obj instanceof Character) {
				objList.add(obj);
			}
			else {
				addHandleObject(curSpace, (FixedHandle) obj, objList);
			}
		}
		return objList;
	}

	OperandSymbol getOperandSymbol(int opIndex, MemBuffer buf, ProcessorContextView context) {
		if (opIndex < 0 || opIndex >= opresolve.length) {
			return null;
		}
		try {
			Constructor ct = mnemonicState.getConstructor();
			return ct.getOperand(opresolve[opIndex]);
		}
		catch (Exception e) {
			// Return null for an out-of bounds opIndex
		}
		return null;
	}

	@Override
	public Address getAddress(int opIndex, InstructionContext context) {
		if (opIndex < 0 || opIndex >= opresolve.length) {
			return null;
		}

		FixedHandle hand = null;
		SleighParserContext protoContext;
		try {
			protoContext = (SleighParserContext) context.getParserContext();
			ConstructState opState = mnemonicState.getSubState(opresolve[opIndex]);
			hand = protoContext.getFixedHandle(opState);
			if (hand.isInvalid()) {
				return null;
			}
		}
		catch (Exception e) {
			return null;
		}
		if ((hand.offset_space == null) && (hand.space.getType() == AddressSpace.TYPE_RAM)) {
			return getHandleAddr(hand, context.getAddress().getAddressSpace());
		}
		return null;
	}

	@Override
	public Scalar getScalar(int opIndex, InstructionContext context) {
		if (opIndex < 0 || opIndex >= opresolve.length) {
			return null;
		}

		try {
			SleighParserContext protoContext = (SleighParserContext) context.getParserContext();

			ConstructState opState = mnemonicState.getSubState(opresolve[opIndex]);
			FixedHandle hand = protoContext.getFixedHandle(opState);
			if (hand.isInvalid()) {
				return null;
			}
			if (hand.space.getType() == AddressSpace.TYPE_CONSTANT) {
				int size = hand.size;
				if (size == 0) {
					size = hand.offset_size;
					if (size == 0) {
						size = language.getDefaultSpace().getPointerSize();
					}
				}
				boolean signed = hand.offset_offset < 0;
				return new Scalar(size * 8, hand.offset_offset, signed);
			}
		}
		catch (Exception e) {
			// If opIndex is out of bounds (or if there are memory errors) return a null Scalar
		}
		return null;
	}

	@Override
	public Register getRegister(int opIndex, InstructionContext context) {
		if (opIndex < 0 || opIndex >= opresolve.length) {
			return null;
		}

		try {
			SleighParserContext protoContext = (SleighParserContext) context.getParserContext();
			ConstructState opState = mnemonicState.getSubState(opresolve[opIndex]);
			FixedHandle hand = protoContext.getFixedHandle(opState);
			if (hand.isInvalid()) {
				return null;
			}
			if (hand.space.getType() == AddressSpace.TYPE_REGISTER) {
				return language.getRegister(hand.space, hand.offset_offset, hand.size);
			}
		}
		catch (Exception e) {
			// If opIndex is out of bounds (or if there are memory errors) return null
		}
		return null;
	}

	@Override
	public Object[] getOpObjects(int opIndex, InstructionContext context) {
		if (opIndex < 0 || opIndex >= opresolve.length) {
			return emptyObject;
		}
		List<Object> list = new ArrayList<>();
		for (Object obj : getOpRepresentationList(opIndex, context)) {
			if (!(obj instanceof Character)) {
				list.add(obj);
			}
		}
		Object[] retobj = new Object[list.size()];
		list.toArray(retobj);
		return retobj;
	}

	@Override
	public boolean hasDelimeter(int opIndex) {
		return (opIndex < opresolve.length - 1);
	}

	@Override
	public Object[] getInputObjects(InstructionContext context) {
		PcodeOp[] pcode = null;
		try {
			pcode = getPcode(context, null);
		}
		catch (Exception e) {
			return new Object[0];
		}
		HashSet<Object> inlist = new HashSet<>();
		HashSet<Object> outlist = new HashSet<>();
		for (PcodeOp element : pcode) {
			getInputObjects(element, inlist, outlist);
			getResultObject(element, outlist);
		}

		return inlist.toArray(new Object[0]);
	}

	private void getInputObjects(PcodeOp pcode, HashSet<Object> inputObjects,
			HashSet<Object> writtenObjects) {
		Varnode[] varNode = pcode.getInputs();
		int vi = 0;
		// if this is a store or load instruction, skip over address space
		int opID = pcode.getOpcode();
		if (opID == PcodeOp.CALL || opID == PcodeOp.BRANCH) {
			return; // flow only
		}
		if (opID == PcodeOp.CBRANCH) {
			++vi; // ignore flow address
		}
		else if (opID == PcodeOp.STORE) {
			++vi; // ignore space ID
		}
		else if (opID == PcodeOp.LOAD) {
			if (varNode[1].isConstant()) {
				AddressSpace space =
					language.getAddressFactory().getAddressSpace((int) varNode[0].getOffset());
				if (space != null) {
					Address inAddr = space.getAddress(varNode[1].getOffset());
					// check that we didn't write to the location
					if (!writtenObjects.contains(inAddr)) {
						inputObjects.add(inAddr);
					}
					return;
				}
			}
			++vi; // ignore space ID
		}
		for (; vi < varNode.length; vi++) {
			Varnode node = varNode[vi];
			Object obj = getVarnodeObject(node);
			if (obj != null && !writtenObjects.contains(obj)) {
				inputObjects.add(obj);
			}
		}
	}

	@Override
	public Object[] getResultObjects(InstructionContext context) {
		PcodeOp[] pcode = null;
		try {
			pcode = getPcode(context, null);
		}
		catch (Exception e) {
			return new Object[0];
		}
		HashSet<Object> results = new HashSet<>();
		for (PcodeOp element : pcode) {
			getResultObject(element, results);
		}

		return results.toArray(new Object[0]);
	}

	private void getResultObject(PcodeOp pcode, HashSet<Object> results) {
		Varnode[] varNode = pcode.getInputs();
		if (pcode.getOpcode() == PcodeOp.STORE) {
			if (varNode[1].isConstant()) {
				AddressSpace space =
					language.getAddressFactory().getAddressSpace((int) varNode[0].getOffset());
				if (space != null) {
					results.add(space.getAddress(varNode[1].getOffset()));
				}
			}
		}
		else {
			Object obj = getVarnodeObject(pcode.getOutput());
			if (obj != null) {
				results.add(obj);
			}
		}
	}

	private Object getVarnodeObject(Varnode node) {
		if (node == null) {
			return null;
		}
		if (node.isConstant()) {
			int bitsize = node.getSize() * 8;
			bitsize = bitsize > 64 ? 64 : bitsize;
			boolean signed = node.getOffset() < 0;
			Scalar scalar = new Scalar(bitsize, node.getOffset(), signed);
			return scalar;
		}
		if (node.isAddress() || node.isRegister()) {
			Register reg = language.getRegister(node.getAddress(), node.getSize());

			return reg != null ? reg : node.getAddress();
		}
		return null;
	}

	@Override
	public PcodeOp[] getPcode(InstructionContext context, PcodeOverride override) {
		try {
			SleighParserContext protoContext = (SleighParserContext) context.getParserContext();
			int fallOffset = getLength();
			if (delaySlotByteCnt > 0) {
				int bytecount = 0;
				do {
					Address addr = context.getAddress().add(fallOffset);
					SleighParserContext delay =
						(SleighParserContext) context.getParserContext(addr);
					int len = delay.getPrototype().getLength();
					fallOffset += len;
					bytecount += len;
				}
				while (bytecount < delaySlotByteCnt);
				protoContext = new SleighParserContext(protoContext, bytecount);
			}
			ParserWalker walker = new ParserWalker(protoContext);
			walker.baseState();
			PcodeEmitObjects emit = new PcodeEmitObjects(walker, context, fallOffset, override);
			emit.build(walker.getConstructor().getTempl(), -1);
			emit.resolveRelatives();
			if (!isindelayslot) {
				emit.resolveFinalFallthrough();
			}
			return emit.getPcodeOp();
		}
		catch (NotYetImplementedException e) {
			// unimpl
		}
		catch (Exception e) {
			Msg.error(this, "Pcode error at " + context.getAddress() + ": " + e.getMessage());
		}
		PcodeOp[] res = new PcodeOp[1];
		res[0] = new PcodeOp(context.getAddress(), 0, PcodeOp.UNIMPLEMENTED);
		return res;
	}

	@Override
	public PackedBytes getPcodePacked(InstructionContext context, PcodeOverride override) {
		int fallOffset = getLength();
		try {
			SleighParserContext protoContext = (SleighParserContext) context.getParserContext();
			if (delaySlotByteCnt > 0) {
				int bytecount = 0;
				do {
					Address addr = context.getAddress().add(fallOffset);
					SleighParserContext delay =
						(SleighParserContext) context.getParserContext(addr);
					int len = delay.getPrototype().getLength();
					fallOffset += len;
					bytecount += len;
				}
				while (bytecount < delaySlotByteCnt);
				protoContext = new SleighParserContext(protoContext, bytecount);
			}
			ParserWalker walker = new ParserWalker(protoContext);
			walker.baseState();
			PcodeEmitPacked emit = new PcodeEmitPacked(walker, context, fallOffset, override);
			emit.write(PcodeEmitPacked.inst_tag);
			emit.dumpOffset(emit.getFallOffset());

			// Write out the sequence number as a space and an offset
			Address instrAddr = emit.getStartAddress();
			int spcindex = instrAddr.getAddressSpace().getUnique();
			emit.write(spcindex + 0x20);
			emit.dumpOffset(instrAddr.getOffset());

			emit.build(walker.getConstructor().getTempl(), -1);
			emit.resolveRelatives();
			if (!isindelayslot) {
				emit.resolveFinalFallthrough();
			}
			emit.write(PcodeEmitPacked.end_tag); // Terminate the inst_tag
			return emit.getPackedBytes();
		}
		catch (NotYetImplementedException e) {
			// unimpl
		}
		catch (Exception e) {
			Msg.error(this, "Pcode error at " + context.getAddress() + ": " + e.getMessage());
		}
		PcodeEmitPacked emit = new PcodeEmitPacked();
		emit.write(PcodeEmitPacked.unimpl_tag);
		emit.dumpOffset(length);
		return emit.getPackedBytes();
	}

	@Override
	public PcodeOp[] getPcode(InstructionContext context, int opIndex) {
		if (opIndex < 0 || opIndex >= opresolve.length) {
			return emptyPCode;
		}

		try {
			SleighParserContext protoContext = (SleighParserContext) context.getParserContext();
			OperandSymbol sym = mnemonicState.getConstructor().getOperand(opresolve[opIndex]);
			if (sym.getDefiningSymbol() instanceof SubtableSymbol) {
				ParserWalker walker = new ParserWalker(protoContext);
				walker.subTreeState(mnemonicState);
				walker.pushOperand(opresolve[opIndex]);
				PcodeEmitObjects emit = new PcodeEmitObjects(walker);
				emit.build(walker.getConstructor().getTempl(), -1);
				emit.resolveRelatives();
				if (!isindelayslot) {
					emit.resolveFinalFallthrough();
				}
				return emit.getPcodeOp();
			}
		}
		catch (Exception e) {
			// If opIndex is out of bounds (or if there are memory errors) return an empty p-code list
		}
		return emptyPCode;
	}

	@Override
	public RefType getOperandRefType(int opIndex, InstructionContext context,
			PcodeOverride override) {
		if (opIndex < 0 || opIndex >= opRefTypes.length) {
			return null;
		}

		boolean hasOverride = false;
		if (override != null) {
			// TODO: should call override be considered?
			hasOverride = override.getFlowOverride() != FlowOverride.NONE ||
				override.getFallThroughOverride() != null;
		}

		if (!hasOverride) {
			// try to use cached value
			RefType refType = opRefTypes[opIndex];
			if (refType != null) {
				return refType;
			}
			cacheDefaultOperandRefTypes(context);
			return opRefTypes[opIndex];
		}

		// Override exists - unable to use cached value
		SleighParserContext protoContext;
		try {
			protoContext = (SleighParserContext) context.getParserContext();
		}
		catch (MemoryAccessException e) {
			return RefType.DATA;
		}
		PcodeOp[] pcode = getPcode(context, override);
		if (pcode == null || pcode.length == 0) {
			return RefType.DATA;
		}

		ConstructState opState = mnemonicState.getSubState(opresolve[opIndex]);
		FixedHandle opHandle = protoContext.getFixedHandle(opState);

		if (opHandle == null || opHandle.isInvalid()) {
			return null;
		}
		RefType refType = RefType.DATA;
		if (opHandle.isDynamic()) {
			refType = getDynamicOperandRefType(opHandle, pcode);
		}
		else {
			Varnode var = opHandle.getStaticVarnode();
			if (var != null) {
				refType = getStaticOperandRefType(var, pcode);
			}
		}
		return refType;
	}

	private void cacheDefaultOperandRefTypes(InstructionContext context) {

		// Resolve handles for each operand
		SleighParserContext protoContext;
		try {
			protoContext = (SleighParserContext) context.getParserContext();
		}
		catch (MemoryAccessException e) {
			throw new RuntimeException(e);
		}
		PcodeOp[] pcode = getPcode(context, null);
		if (pcode == null || pcode.length == 0) {
			return;
		}
		FixedHandle[] opHandles = new FixedHandle[opresolve.length];
		for (int index = 0; index < opresolve.length; index++) {
			ConstructState opState = mnemonicState.getSubState(opresolve[index]);
			opHandles[index] = protoContext.getFixedHandle(opState);
		}
		for (int index = 0; index < opHandles.length; index++) {
			if (opHandles[index] == null || opHandles[index].isInvalid() ||
				opRefTypes[index] != null) {
				continue;
			}
			RefType refType = RefType.DATA;
			if (opHandles[index].isDynamic()) {
				refType = getDynamicOperandRefType(opHandles[index], pcode);
			}
			else {
				Varnode var = opHandles[index].getStaticVarnode();
				if (var != null) {
					refType = getStaticOperandRefType(var, pcode);
				}
			}
			opRefTypes[index] = refType;
			for (int n = index + 1; n < opHandles.length; n++) {
				if (opHandles[index].equals(opHandles[n])) {
					opRefTypes[n] = refType;
				}
			}
		}
	}

	private RefType getStaticOperandRefType(Varnode var, PcodeOp[] pcode) {
		if (var.isConstant()) {
			return RefType.DATA;
		}
		boolean isRead = false;
		boolean isWrite = false;
		for (PcodeOp element : pcode) {
			Varnode[] inputs = element.getInputs();
			switch (element.getOpcode()) {

				case PcodeOp.BRANCHIND:
				case PcodeOp.CALLIND:
				case PcodeOp.RETURN:
					if (inputs[0].equals(var)) {
						return RefType.INDIRECTION;
					}
					break;

				case PcodeOp.BRANCH:
					if (inputs[0].equals(var)) {
						return RefType.UNCONDITIONAL_JUMP;
					}
					break;

				case PcodeOp.CBRANCH:
					if (inputs[0].equals(var)) {
						return RefType.CONDITIONAL_JUMP;
					}
					break;

				case PcodeOp.CALL:
					if (inputs[0].equals(var)) {
						return RefType.UNCONDITIONAL_CALL;
					}
					break;

			}
			if (!var.isUnique()) {
				if (var.equals(element.getOutput())) {
					isWrite = true;
				}
				for (Varnode input : element.getInputs()) {
					if (var.equals(input)) {
						isRead = true;
					}
				}
			}
		}
		if (isRead && isWrite) {
			return RefType.READ_WRITE;
		}
		if (isRead) {
			return RefType.READ;
		}
		if (isWrite) {
			return RefType.WRITE;
		}
		return RefType.DATA;
	}

	private RefType getDynamicOperandRefType(FixedHandle hand, PcodeOp[] pcode) {
		Varnode offset = hand.getDynamicOffset();
		Varnode staticAddr = hand.getStaticVarnode();
		Varnode temp = hand.getDynamicTemp();
		boolean isRead = false;
		boolean isWrite = false;
		for (PcodeOp element : pcode) {
			Varnode[] inputs = element.getInputs();
			switch (element.getOpcode()) {

				case PcodeOp.LOAD:
					if (temp.equals(element.getOutput())) {
						isRead = true;
					}
					break;

				case PcodeOp.STORE:
					if (offset.equals(inputs[1]) && temp.equals(inputs[2])) {
						isWrite = true;
					}
					break;

				case PcodeOp.BRANCHIND:
				case PcodeOp.CALLIND:
				case PcodeOp.RETURN:
					if (inputs[0].equals(temp) || inputs[0].equals(staticAddr)) {
						return RefType.INDIRECTION;
					}
					break;

				case PcodeOp.BRANCH:
					if (inputs[0].equals(staticAddr)) {
						return RefType.UNCONDITIONAL_JUMP;
					}
					break;

				case PcodeOp.CBRANCH:
					if (inputs[0].equals(staticAddr)) {
						return RefType.CONDITIONAL_JUMP;
					}
					break;

				case PcodeOp.CALL:
					if (inputs[0].equals(staticAddr)) {
						return RefType.UNCONDITIONAL_CALL;
					}
					break;

			}
		}
		if (isRead && isWrite) {
			return RefType.READ_WRITE;
		}
		if (isRead) {
			return RefType.READ;
		}
		if (isWrite) {
			return RefType.WRITE;
		}
		return RefType.DATA;
	}

	@Override
	public String getMnemonic(InstructionContext context) {

		try {
			SleighParserContext protoContext = (SleighParserContext) context.getParserContext();
			ParserWalker walker = new ParserWalker(protoContext);
			walker.baseState();
			String mnemonic = walker.getConstructor().printMnemonic(walker);
			if (this.isindelayslot) {
				mnemonic = "_" + mnemonic;
			}
			return mnemonic;
		}
		catch (Exception e) {
			Msg.error(this, "Unexpected Exception: " + e.getMessage(), e);
		}
		Msg.error(this, "*****  SLEIGH instruction PROBLEM at " + context.getAddress());
		return "UNKNOWN";
	}

	private void resolve(DecisionNode root, SleighParserContext protoContext,
			SleighDebugLogger debug) throws MemoryAccessException, UnknownInstructionException {

		if (debug != null && debug.isVerboseEnabled()) {
			debug.append("resolving constructor for instruction bytes at: " +
				protoContext.getAddr().toString(true) + "\n");
		}

		ParserWalker walker = new ParserWalker(protoContext);
		walker.baseState();
		walker.setOffset(0);
		Constructor ct = root.resolve(walker, debug);		// Base constructor
		walker.setConstructor(ct);
		ct.applyContext(walker, debug);

		while (walker.isState()) {
			ct = walker.getConstructor();
			int oper = walker.getOperand();
			int numoper = ct.getNumOperands();
			while (oper < numoper) {
				OperandSymbol sym = ct.getOperand(oper);
				int off = walker.getOffset(sym.getOffsetBase()) + sym.getRelativeOffset();
				walker.allocateOperand();
				walker.setOffset(off);
				TripleSymbol tsym = sym.getDefiningSymbol();
				if (tsym != null) {
					if (debug != null) {
						debug.append(tsym.getName() + ": resolving...\n");
						debug.indent();
						debug.startPatternGroup(sym.getName());
					}
					Constructor subct = tsym.resolve(walker, debug);
					if (subct != null) {
						walker.setConstructor(subct);
						subct.applyContext(walker, debug);
						if (debug != null) {
							debug.indent();
						}
						break;
					}
					if (debug != null) {
						walker.popOperand();
						debug.dumpFixedHandle(sym.getName(), tsym, walker, language);
						walker.pushOperand(oper);
						debug.endPatternGroup(true);
						debug.dropIndent();
					}
				}
				else {
					if (debug != null) {
						debug.dumpPattern(sym, walker);
					}
				}
				walker.setCurrentLength(sym.getMinimumLength());
				walker.popOperand();
				oper += 1;
			}
			if (oper >= numoper) {			// Finished processing constructor
				walker.calcCurrentLength(ct.getMinimumLength(), numoper);
				walker.popOperand();
				if (debug != null) {
					if (walker.isState()) {
						debug.dropIndent();
						debug.endPatternGroup(true);
						debug.dropIndent();
					}
				}

			}
		}

		hashcode = rootState.hashCode();
		if (isindelayslot) {
			hashcode += 0xFABFAB;
		}
	}

	private void resolveHandles(SleighParserContext protoContext) throws MemoryAccessException {
		ParserWalker walker = new ParserWalker(protoContext);
		walker.baseState();
		while (walker.isState()) {
			Constructor ct = walker.getConstructor();
			int oper = walker.getOperand();
			int numoper = ct.getNumOperands();
			while (oper < numoper) {
				OperandSymbol sym = ct.getOperand(oper);
				walker.pushOperand(oper);		// Descend into node
				TripleSymbol triple = sym.getDefiningSymbol();
				if (triple != null) {
					if (triple instanceof SubtableSymbol) {
						break;
					}
					FixedHandle handle = walker.getParentHandle();
					triple.getFixedHandle(handle, walker);
				}
				else { // Must be an expression
					PatternExpression patexp = sym.getDefiningExpression();
					long res = patexp.getValue(walker);
					FixedHandle hand = walker.getParentHandle();
					hand.space = protoContext.getConstSpace();
					hand.offset_space = null;
					hand.offset_offset = res;
					hand.size = 0;
				}
				walker.popOperand();
				oper += 1;
			}
			if (oper >= numoper) {
				ConstructTpl templ = ct.getTempl();
				if (templ != null) {
					HandleTpl res = templ.getResult();
					if (res != null) {	// Pop up handle to containing operand
						res.fix(walker.getParentHandle(), walker);
					}
					else {
						walker.getParentHandle().setInvalid();
					}
				}
				walker.popOperand();
			}
		}
	}

	/**
<<<<<<< HEAD
	 * Reconstruct the ParserContext's internal packed context array and its list of global
	 * ContextSet directives by walking a previously resolved ConstructState tree
	 * 
	 * @param protoContext is the SleighParserContext containing the tree and holding the context
	 *            results
	 * @param debug
	 * @throws MemoryAccessException
=======
	 * Reconstruct the ParserContext's internal packed context array and its list of global ContextSet directives
	 * by walking a previously resolved ConstructState tree
	 * @param protoContext is the SleighParserContext containing the tree and holding the context results
	 * @param debug (optional) logger for collecting information about the recovered context
	 * @throws MemoryAccessException if memory errors occur trying to recover context
>>>>>>> 779f8d8d
	 */
	private void reconstructContext(SleighParserContext protoContext, SleighDebugLogger debug)
			throws MemoryAccessException {
		ParserWalker walker = new ParserWalker(protoContext);
		walker.baseState();
		while (walker.isState()) {
			Constructor ct = walker.getConstructor();
			if (ct != null) {
				int oper = walker.getOperand();
				int numoper = ct.getNumOperands();
				if (oper == 0) {		// Upon first entry to this Constructor
					ct.applyContext(walker, debug); // Apply its context changes
				}
				if (oper < numoper) {
					walker.pushOperand(oper);
					continue;
				}
			}
			walker.popOperand();
		}
	}

	private boolean addHandleObject(AddressSpace curSpace, FixedHandle handle,
			ArrayList<Object> list) {
		if (handle.isInvalid()) {
			return false;
		}
		int type = handle.space.getType();
		if (type == AddressSpace.TYPE_REGISTER) {
			Register reg;
			reg = language.getRegister(handle.space, handle.offset_offset, handle.size);
			if (reg == null) {
				list.add("<BAD_register_" + handle.offset_offset + ":" + handle.size + ">");
			}
			else {
				list.add(reg);
			}
			return true;
		}
		else if (type == AddressSpace.TYPE_CONSTANT) {
			Scalar sc;
			int size = handle.size;
			if (size == 0) {
				size = handle.offset_size;
				if (size == 0) {
					size = language.getDefaultSpace().getPointerSize();
				}
			}
			boolean signed = handle.offset_offset < 0;
			sc = new Scalar(size * 8, handle.offset_offset, signed);
			list.add(sc);
			return true;
		}
		else if (type == AddressSpace.TYPE_RAM) {
			if (handle.offset_space == null) {
				Address addr = getHandleAddr(handle, curSpace);
				if (addr != null) {
					if (addr.getAddressSpace().hasMappedRegisters()) {
						Register reg = language.getRegister(addr, handle.size);
						if (reg != null) {
							list.add(reg);
							return true;
						}
					}
					list.add(addr);
					return true;
				}
			}
			// could be simply taking the value of a register as an address
			else if (handle.offset_space.getType() == AddressSpace.TYPE_REGISTER) {
				Register reg = language.getRegister(handle.offset_space, handle.offset_offset,
					handle.offset_size);
				list.add(reg);
				return true;
			}

		}
		return false;
	}

	private Address getHandleAddr(FixedHandle hand, AddressSpace curSpace) {

		if (hand.isInvalid() || hand.space.getType() == AddressSpace.TYPE_UNIQUE ||
			hand.offset_space != null) {
			return null;
		}
		Address newaddr = hand.space.getTruncatedAddress(hand.offset_offset, false);

		newaddr = newaddr.getPhysicalAddress();

		// if we are in an address space, translate it
		if (curSpace.isOverlaySpace()) {
			newaddr = curSpace.getOverlayAddress(newaddr);
		}
		return newaddr;
	}

	@Override
	public SleighParserContext getParserContext(MemBuffer buf,
			ProcessorContextView processorContext) throws MemoryAccessException {
		SleighParserContext newContext = new SleighParserContext(buf, this, processorContext);
		reconstructContext(newContext, null);
		resolveHandles(newContext);

		return newContext;
	}

	/* (non-Javadoc)
	 * @see ghidra.program.model.lang.InstructionPrototype#getPseudoParserContext(ghidra.program.model.address.Address, ghidra.program.model.mem.MemBuffer, ghidra.program.model.lang.ProcessorContextView)
	 */
	@Override
	public ParserContext getPseudoParserContext(Address addr, MemBuffer buffer,
			ProcessorContextView processorContext) throws InsufficientBytesException,
			UnknownInstructionException, UnknownContextException, MemoryAccessException {
		ReadOnlyProcessorContext roContext = new ReadOnlyProcessorContext(processorContext);
		int offset = (int) addr.subtract(buffer.getAddress());
		MemBuffer nearbymem = new WrappedMemBuffer(buffer, offset);
		SleighInstructionPrototype proto =
			(SleighInstructionPrototype) language.parse(nearbymem, roContext, true);
		SleighParserContext newContext =
			new SleighParserContext(nearbymem, proto, processorContext);
		reconstructContext(newContext, null);
		resolveHandles(newContext);
		return newContext;
	}

	public ConstructState getRootState() {
		return rootState;
	}

	ContextCache getContextCache() {
		return contextCache;
	}

	@Override
	public Language getLanguage() {
		return language;
	}

	/**
	 * Used for testing and diagnostics: list the constructor line numbers used to resolve this
	 * encoding
	 * 
	 * This includes braces to describe the tree structure
	 * 
	 * @see AssemblyResolvedPatterns#dumpConstructorTree()
	 * @return the constructor tree
	 */
	public String dumpConstructorTree() {
		return rootState.dumpConstructorTree();
	}
}<|MERGE_RESOLUTION|>--- conflicted
+++ resolved
@@ -1460,21 +1460,13 @@
 	}
 
 	/**
-<<<<<<< HEAD
-	 * Reconstruct the ParserContext's internal packed context array and its list of global
+	 * Reconstruct the ParserContext's internal packed context array and its list of global 
 	 * ContextSet directives by walking a previously resolved ConstructState tree
 	 * 
 	 * @param protoContext is the SleighParserContext containing the tree and holding the context
-	 *            results
-	 * @param debug
-	 * @throws MemoryAccessException
-=======
-	 * Reconstruct the ParserContext's internal packed context array and its list of global ContextSet directives
-	 * by walking a previously resolved ConstructState tree
-	 * @param protoContext is the SleighParserContext containing the tree and holding the context results
+	 *   results
 	 * @param debug (optional) logger for collecting information about the recovered context
 	 * @throws MemoryAccessException if memory errors occur trying to recover context
->>>>>>> 779f8d8d
 	 */
 	private void reconstructContext(SleighParserContext protoContext, SleighDebugLogger debug)
 			throws MemoryAccessException {
