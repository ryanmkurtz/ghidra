--- conflicted
+++ resolved
@@ -44,15 +44,10 @@
 		MODULE_NAME("Module", String.class, e -> e.getModule().getName()),
 		DYNAMIC_BASE("Dynamic Base", Address.class, e -> e.getModule().getBase()),
 		CHOOSE("Choose", String.class, e -> "Choose Program", (e, v) -> nop()),
-<<<<<<< HEAD
-		PROGRAM_NAME("Program", String.class, e -> e.getToProgram().getName()),
+		PROGRAM_NAME("Program", String.class, e -> (e.getToProgram().getDomainFile() == null
+				? e.getToProgram().getName()
+				: e.getToProgram().getDomainFile().getName())),
 		STATIC_BASE("Static Base", Address.class, e -> e.getToProgram().getImageBase()),
-=======
-		PROGRAM_NAME("Program", String.class, e -> (e.getProgram().getDomainFile() == null
-				? e.getProgram().getName()
-				: e.getProgram().getDomainFile().getName())),
-		STATIC_BASE("Static Base", Address.class, e -> e.getProgram().getImageBase()),
->>>>>>> e9797d45
 		SIZE("Size", Long.class, e -> e.getModuleRange().getLength());
 
 		private final String header;
