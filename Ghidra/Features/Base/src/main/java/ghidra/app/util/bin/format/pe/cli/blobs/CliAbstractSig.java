--- conflicted
+++ resolved
@@ -4,9 +4,9 @@
  * Licensed under the Apache License, Version 2.0 (the "License");
  * you may not use this file except in compliance with the License.
  * You may obtain a copy of the License at
- *
+ * 
  *      http://www.apache.org/licenses/LICENSE-2.0
- *
+ * 
  * Unless required by applicable law or agreed to in writing, software
  * distributed under the License is distributed on an "AS IS" BASIS,
  * WITHOUT WARRANTIES OR CONDITIONS OF ANY KIND, either express or implied.
@@ -217,15 +217,9 @@
 		ELEMENT_TYPE_INTERNAL(0x21), // Internal (generated internally, "will not be persisted in any way")
 		ELEMENT_TYPE_MAX(0x22),
 
-<<<<<<< HEAD
 		ELEMENT_TYPE_MODIFIER(0x40),
 		ELEMENT_TYPE_SENTINEL(0x41), // Sentinel in MethodRefs
 		ELEMENT_TYPE_PINNED(0x45); // Constrained variable
-=======
-		ELEMENT_TYPE_MODIFIER(0x40), // TODO: this value is ORed with the following 4, Could be changed when Enums support ORing.
-		ELEMENT_TYPE_SENTINAL(0x41),
-		ELEMENT_TYPE_PINNED(0x45);
->>>>>>> 06cc11f2
 
 		private final int id;
 
@@ -299,53 +293,12 @@
 	}
 
 	public class CliTypeArray extends CliSigType {
-		private CliSigType arrayType;
+		private CliElementType arrayType;
 		private CliArrayShape arrayShape;
 
-		public CliTypeArray(BinaryReader reader, CliElementType typeCode)
-				throws IOException, InvalidInputException {
+		public CliTypeArray(BinaryReader reader, CliElementType typeCode) throws IOException {
 			super(typeCode);
-			CliElementType valueCode = CliElementType.fromInt(reader.readNextByte());
-
-			switch (valueCode) {
-				case ELEMENT_TYPE_VALUETYPE:
-					arrayType = new CliTypeValueType(reader, typeCode);
-					break;
-
-				case ELEMENT_TYPE_CLASS:
-					arrayType = new CliTypeClass(reader, typeCode);
-					break;
-
-				case ELEMENT_TYPE_FNPTR:
-					arrayType = new CliTypeFnPtr(reader, typeCode);
-					break;
-
-				case ELEMENT_TYPE_GENERICINST:
-					arrayType = new CliTypeGenericInst(reader, typeCode);
-					break;
-
-				case ELEMENT_TYPE_MVAR:
-				case ELEMENT_TYPE_VAR:
-					arrayType = new CliTypeVarOrMvar(reader, typeCode);
-					break;
-
-				case ELEMENT_TYPE_PTR:
-					arrayType = new CliTypePtr(reader, typeCode);
-					break;
-
-				case ELEMENT_TYPE_SZARRAY: // Single dimensional, zero-based array, e.g. a vector
-					arrayType = new CliTypeSzArray(reader, typeCode);
-					break;
-
-				case ELEMENT_TYPE_ARRAY:
-					arrayType = new CliTypeArray(reader, typeCode);
-					break;
-
-				default:
-					arrayType = new CliTypePrimitive(valueCode);
-					break;
-			}
-
+			arrayType = CliElementType.fromInt(reader.readNextByte());
 			arrayShape = new CliArrayShape(reader);
 		}
 
@@ -360,12 +313,7 @@
 			StructureDataType struct = new StructureDataType(new CategoryPath(PATH), "Array", 0);
 			struct.add(CliTypeCodeDataType.dataType, "Array",
 				String.format("Fixed value: 0x%x", CliElementType.ELEMENT_TYPE_ARRAY.id()));
-			if (arrayType instanceof CliTypePrimitive) {
-				struct.add(CliTypeCodeDataType.dataType, "Type", "Type of array");
-			}
-			else {
-				struct.add(arrayType.getDefinitionDataType(), "ValueType", "Class token");
-			}
+			struct.add(CliTypeCodeDataType.dataType, "Type", "Type of array");
 			struct.add(arrayShape.getDefinitionDataType(), "ArrayShape", null);
 			return struct;
 		}
@@ -694,10 +642,7 @@
 				CliAbstractTableRow row =
 					stream.getTable(CliIndexTypeDefOrRef.getTableName(encodedType))
 							.getRow(CliIndexTypeDefOrRef.getRowIndex(encodedType));
-<<<<<<< HEAD
-
-=======
->>>>>>> 06cc11f2
+
 				return "ValueType " +
 					(shortRep ? row.getShortRepresentation() : row.getRepresentation());
 			}
@@ -910,7 +855,6 @@
 			for (CliCustomMod mod : customMods) {
 				rep += mod.getRepresentation() + "; ";
 			}
-<<<<<<< HEAD
 
 			if (customMods.size() > 0) {
 				rep = rep.substring(0, rep.length() - 2) + " ";
@@ -934,15 +878,6 @@
 				rep += getRepresentationOf(type, stream, shortRep);
 			}
 
-=======
-			if (customMods.size() > 0) {
-				rep = rep.substring(0, rep.length() - 2) + " ";
-			}
-			if (byRef) {
-				rep += "byref ";
-			}
-			rep += getRepresentationOf(type, stream, shortRep);
->>>>>>> 06cc11f2
 			return rep;
 		}
 
@@ -972,14 +907,11 @@
 			for (CliCustomMod mod : customMods) {
 				struct.add(mod.getDefinitionDataType(), "CustomMod", null);
 			}
-<<<<<<< HEAD
 
 			if (constraint) {
 				struct.add(BYTE, "CONSTRAINT", "Constrained");
 			}
 
-=======
->>>>>>> 06cc11f2
 			if (byRef) {
 				struct.add(BYTE, "BYREF", "By reference");
 			}
@@ -1068,24 +1000,4 @@
 			return "ArrayShapeNotYetRepresented"; // TODO: Give back  a pretty representation of ArrayShape
 		}
 	}
-<<<<<<< HEAD
-=======
-
-	public class CliCustomAttrib {
-		// TODO: Implement
-	}
-
-	public class CliFixedArg {
-		// TODO: Implement
-	}
-
-	public class CliElem {
-		// TODO: Implement
-	}
-
-	public class CliNamedArg {
-		// TODO: Implement
-	}
-
->>>>>>> 06cc11f2
 }