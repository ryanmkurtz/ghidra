/* ###
 * IP: GHIDRA
 *
 * Licensed under the Apache License, Version 2.0 (the "License");
 * you may not use this file except in compliance with the License.
 * You may obtain a copy of the License at
 * 
 *      http://www.apache.org/licenses/LICENSE-2.0
 * 
 * Unless required by applicable law or agreed to in writing, software
 * distributed under the License is distributed on an "AS IS" BASIS,
 * WITHOUT WARRANTIES OR CONDITIONS OF ANY KIND, either express or implied.
 * See the License for the specific language governing permissions and
 * limitations under the License.
 */
package ghidra.pcode.exec.trace;

import static org.junit.Assert.*;

import java.lang.invoke.MethodHandles;
import java.lang.invoke.MethodHandles.Lookup;
import java.math.BigInteger;
import java.nio.ByteBuffer;
import java.util.*;

import org.junit.Test;

import com.google.common.collect.Range;

import ghidra.app.plugin.assembler.Assembler;
import ghidra.app.plugin.assembler.Assemblers;
import ghidra.app.plugin.assembler.sleigh.sem.AssemblyPatternBlock;
import ghidra.app.plugin.processors.sleigh.SleighLanguage;
import ghidra.pcode.emu.PcodeThread;
import ghidra.pcode.exec.*;
import ghidra.program.model.lang.*;
import ghidra.program.model.listing.Instruction;
import ghidra.test.AbstractGhidraHeadlessIntegrationTest;
import ghidra.trace.database.ToyDBTraceBuilder;
import ghidra.trace.model.memory.TraceMemoryFlag;
import ghidra.trace.model.memory.TraceMemoryManager;
import ghidra.trace.model.thread.TraceThread;
import ghidra.util.Msg;
import ghidra.util.NumericUtilities;
import ghidra.util.database.UndoableTransaction;

public class TracePcodeEmulatorTest extends AbstractGhidraHeadlessIntegrationTest {

	/**
	 * Build a trace with a program ready for emulation
	 * 
	 * <p>
	 * This creates a relatively bare-bones trace with initial state for testing trace
	 * emulation/interpolation. It adds ".text" and "stack" regions, creates a thread, assembles
	 * given instructions, and then executes the given SLEIGH source (in the context of the new
	 * thread) to finish initializing the trace. Note, though given first, the SLEIGH is executed
	 * after assembly. Thus, it can be used to modify the resulting machine code by modifying the
	 * memory where it was assembled.
	 * 
	 * @param tb the trace builder
	 * @param stateInit SLEIGH source lines to execute to initialize the trace state before
	 *            emulation. Each line must end with ";"
	 * @param assembly lines of assembly to place starting at {@code 0x00400000}
	 * @return a new trace thread, whose register state is initialized as specified
	 * @throws Throwable if anything goes wrong
	 */
	public TraceThread initTrace(ToyDBTraceBuilder tb, List<String> stateInit,
			List<String> assembly) throws Throwable {
		TraceMemoryManager mm = tb.trace.getMemoryManager();
		TraceThread thread;
		try (UndoableTransaction tid = tb.startTransaction()) {
			thread = tb.getOrAddThread("Thread1", 0);
			mm.addRegion("Regions[bin:.text]",
				Range.atLeast(0L), tb.range(0x00400000, 0x0040ffff),
				TraceMemoryFlag.READ, TraceMemoryFlag.EXECUTE);
			mm.addRegion("Regions[stack1]",
				Range.atLeast(0L), tb.range(0x00100000, 0x0010ffff),
				TraceMemoryFlag.READ, TraceMemoryFlag.WRITE);
			Assembler asm = Assemblers.getAssembler(tb.trace.getFixedProgramView(0));
			Iterator<Instruction> block = assembly.isEmpty() ? Collections.emptyIterator()
					: asm.assemble(tb.addr(0x00400000), assembly.toArray(String[]::new));
			Instruction last = null;
			while (block.hasNext()) {
				last = block.next();
			}
			Msg.info(this, "Assembly ended at: " + last.getMaxAddress());
			PcodeExecutor<byte[]> exec =
				TraceSleighUtils.buildByteExecutor(tb.trace, 0, thread, 0);
			PcodeProgram initProg = SleighProgramCompiler.compileProgram(
				(SleighLanguage) tb.language, "test", stateInit,
				SleighUseropLibrary.nil());
			exec.execute(initProg, SleighUseropLibrary.nil());
		}
		return thread;
	}

	/**
	 * Test a single instruction
	 * 
	 * <p>
	 * This tests that the internal p-code execution is working, that intermediate writes do not
	 * affect the trace, and that the write-down method works. That written state is also verified
	 * against the expected instruction behavior.
	 */
	@Test
	public void testSinglePUSH() throws Throwable {
		try (ToyDBTraceBuilder tb = new ToyDBTraceBuilder("Test", "x86:LE:64:default")) {
			TraceThread thread = initTrace(tb,
				List.of(
					"RIP = 0x00400000;",
					"RSP = 0x00110000;"),
				List.of(
					"PUSH 0xdeadbeef"));

			TracePcodeEmulator emu = new TracePcodeEmulator(tb.trace, 0);
			PcodeThread<byte[]> emuThread = emu.newThread(thread.getPath());
			emuThread.overrideContextWithDefault();
			emuThread.stepInstruction();

			// Verify no changes to trace
			assertEquals(BigInteger.valueOf(0x00110000),
				TraceSleighUtils.evaluate("RSP", tb.trace, 0, thread, 0));
			assertEquals(BigInteger.valueOf(0),
				TraceSleighUtils.evaluate("*:4 0x0010fffc:8", tb.trace, 0, thread, 0));

			try (UndoableTransaction tid = tb.startTransaction()) {
				emu.writeDown(tb.trace, 1, 1, true);
			}

			// 4, not 8 bytes pushed?
			assertEquals(BigInteger.valueOf(0x0010fffc),
				TraceSleighUtils.evaluate("RSP", tb.trace, 1, thread, 0));
			assertEquals(BigInteger.valueOf(0xdeadbeefL),
				TraceSleighUtils.evaluate("*:4 RSP", tb.trace, 1, thread, 0));

			assertEquals(tb.addr(0x00400006),
				tb.trace.getStackManager()
						.getStack(thread, 1, false)
						.getFrame(0, false)
						.getProgramCounter());
		}
	}

	/**
	 * Test two consecutive instructions
	 * 
	 * <p>
	 * This tests both the fall-through case, and that the emulator is using the cached intermediate
	 * register state, rather than reading through to the trace, again.
	 */
	@Test
	public void testDoublePUSH() throws Throwable {
		try (ToyDBTraceBuilder tb = new ToyDBTraceBuilder("Test", "x86:LE:64:default")) {
			TraceThread thread = initTrace(tb,
				List.of(
					"RIP = 0x00400000;",
					"RSP = 0x00110000;"),
				List.of(
					"PUSH 0xdeadbeef",
					"PUSH 0xbaadf00d"));

			TracePcodeEmulator emu = new TracePcodeEmulator(tb.trace, 0);
			PcodeThread<byte[]> emuThread = emu.newThread(thread.getPath());
			emuThread.overrideContextWithDefault();
			emuThread.stepInstruction();
			emuThread.stepInstruction();

			try (UndoableTransaction tid = tb.startTransaction()) {
				emu.writeDown(tb.trace, 1, 1, false);
			}

			assertEquals(BigInteger.valueOf(0x0010fff8),
				TraceSleighUtils.evaluate("RSP", tb.trace, 1, thread, 0));
			assertEquals(BigInteger.valueOf(0xdeadbeefL),
				TraceSleighUtils.evaluate("*:4 (RSP + 4)", tb.trace, 1, thread, 0));
			assertEquals(BigInteger.valueOf(0xbaadf00dL),
				TraceSleighUtils.evaluate("*:4 RSP", tb.trace, 1, thread, 0));
		}
	}

	/**
	 * Test the branch case
	 * 
	 * <p>
	 * This tests that branch instructions function. Both the emulator's counter and the PC of the
	 * machine state are verified after the JMP.
	 */
	@Test
	public void testJMP() throws Throwable {
		try (ToyDBTraceBuilder tb = new ToyDBTraceBuilder("Test", "x86:LE:64:default")) {
			Register pc = tb.language.getProgramCounter();

			TraceThread thread = initTrace(tb,
				List.of(
					"RIP = 0x00400000;",
					"RSP = 0x00110000;",
					"RAX = 0x12345678;"),
				List.of(
					"JMP 0x00400007",       // 2 bytes
					"MOV EAX,0xdeadbeef",   // 5 bytes
					"MOV ECX,0xbaadf00d")); // 5 bytes

			TracePcodeEmulator emu = new TracePcodeEmulator(tb.trace, 0);
			PcodeThread<byte[]> emuThread = emu.newThread(thread.getPath());
			emuThread.overrideContextWithDefault();
			emuThread.stepInstruction();

			assertEquals(tb.addr(0x00400007), emuThread.getCounter());
			assertArrayEquals(tb.arr(0x07, 0, 0x40, 0, 0, 0, 0, 0),
				emuThread.getState().getVar(pc));

			emuThread.stepInstruction();

			try (UndoableTransaction tid = tb.startTransaction()) {
				emu.writeDown(tb.trace, 1, 1, false);
			}

			assertEquals(BigInteger.valueOf(0x00110000),
				TraceSleighUtils.evaluate("RSP", tb.trace, 1, thread, 0));
			assertEquals(BigInteger.valueOf(0x0040000c),
				TraceSleighUtils.evaluate("RIP", tb.trace, 1, thread, 0));
			assertEquals(BigInteger.valueOf(0x12345678),
				TraceSleighUtils.evaluate("RAX", tb.trace, 1, thread, 0));
			assertEquals(BigInteger.valueOf(0xbaadf00dL),
				TraceSleighUtils.evaluate("RCX", tb.trace, 1, thread, 0));
		}
	}

	/**
	 * Test branch with flow
	 * 
	 * <p>
	 * This will test both context flow and some language-specific state modifiers, since ARM needs
	 * to truncate the last bit when jumping into THUMB mode.
	 */
	@Test
	public void testBX() throws Throwable {
		try (ToyDBTraceBuilder tb = new ToyDBTraceBuilder("Test", "ARM:LE:32:v8")) {
			Register pc = tb.language.getProgramCounter();
			Register ctxreg = tb.language.getContextBaseRegister();
			Register tmode = tb.language.getRegister("TMode");

			Assembler asm = Assemblers.getAssembler(tb.trace.getFixedProgramView(0));
			RegisterValue thumbCtx =
				new RegisterValue(ctxreg, BigInteger.ZERO).assign(tmode, BigInteger.ONE);
			AssemblyPatternBlock thumbPat = AssemblyPatternBlock.fromRegisterValue(thumbCtx);

			// NOTE: Assemble the thumb section separately
			TraceThread thread = initTrace(tb,
				List.of(
					"pc = 0x00400000;",
					"sp = 0x00110000;",
					"*:4 0x00400008:4 = 0x00401001;"), // immediately after bx
				List.of(
					"ldr r6, [pc,#0]!", // 4 bytes,   pc+4 should be 00400008
					"bx r6"));          // 4 bytes

			byte[] mov = asm.assembleLine(tb.addr(0x00401000),
				"movs r0, #123", thumbPat); // #123 is decimal
			try (UndoableTransaction tid = tb.startTransaction()) {
				asm.patchProgram(mov, tb.addr(0x00401000));
			}

			TracePcodeEmulator emu = new TracePcodeEmulator(tb.trace, 0);
			PcodeThread<byte[]> emuThread = emu.newThread(thread.getPath());
			emuThread.overrideContextWithDefault();
			emuThread.stepInstruction();
			emuThread.stepInstruction();

			assertEquals(tb.addr(0x00401000), emuThread.getCounter());
			assertArrayEquals(tb.arr(0, 0x10, 0x40, 0),
				emuThread.getState().getVar(pc));
			assertEquals(new RegisterValue(ctxreg, BigInteger.valueOf(0x8000_0000_0000_0000L)),
				emuThread.getContext());
			assertArrayEquals(tb.arr(0x80, 0, 0, 0, 0, 0, 0, 0),
				emuThread.getState().getVar(ctxreg));

			emuThread.stepInstruction();

			try (UndoableTransaction tid = tb.startTransaction()) {
				emu.writeDown(tb.trace, 1, 1, false);
			}

			assertEquals(BigInteger.valueOf(0x00110000),
				TraceSleighUtils.evaluate("sp", tb.trace, 1, thread, 0));
			assertEquals(BigInteger.valueOf(0x00401002),
				TraceSleighUtils.evaluate("pc", tb.trace, 1, thread, 0));
			assertEquals(BigInteger.valueOf(123),
				TraceSleighUtils.evaluate("r0", tb.trace, 1, thread, 0));
		}
	}

	/**
	 * This tests a language without a real contextreg
	 */
	@Test
	public void testIMM() throws Throwable {
		try (ToyDBTraceBuilder tb = new ToyDBTraceBuilder("Test", "Toy:BE:64:default")) {
			assertEquals(Register.NO_CONTEXT, tb.language.getContextBaseRegister());

			TraceThread thread = initTrace(tb,
				List.of(
					"pc = 0x00400000;",
					"sp = 0x00110000;"),
				List.of(
					"imm r0, #1234")); // decimal

			TracePcodeEmulator emu = new TracePcodeEmulator(tb.trace, 0);
			PcodeThread<byte[]> emuThread = emu.newThread(thread.getPath());
			emuThread.overrideContextWithDefault();
			emuThread.stepInstruction();

			try (UndoableTransaction tid = tb.startTransaction()) {
				emu.writeDown(tb.trace, 1, 1, false);
			}

			assertEquals(BigInteger.valueOf(0x00110000),
				TraceSleighUtils.evaluate("sp", tb.trace, 1, thread, 0));
			assertEquals(BigInteger.valueOf(0x00400002),
				TraceSleighUtils.evaluate("pc", tb.trace, 1, thread, 0));
			assertEquals(BigInteger.valueOf(1234),
				TraceSleighUtils.evaluate("r0", tb.trace, 1, thread, 0));
		}
	}

	/**
	 * This tests the delay-slot semantics of the emulator
	 */
	@Test
	public void testBRDS() throws Throwable {
		try (ToyDBTraceBuilder tb = new ToyDBTraceBuilder("Test", "Toy:BE:64:default")) {
			TraceThread thread = initTrace(tb,
				List.of(
					"pc = 0x00400000;",
					"sp = 0x00110000;"),
				List.of(
					"brds 0x00400006",
					"imm r0, #1234", // decimal
					"imm r0, #2020",
					"imm r1, #2021"));

			TracePcodeEmulator emu = new TracePcodeEmulator(tb.trace, 0);
			PcodeThread<byte[]> emuThread = emu.newThread(thread.getPath());
			emuThread.overrideContextWithDefault();
			emuThread.stepInstruction(); // brds and 1st imm executed
			emuThread.stepInstruction(); // 3rd imm executed

			try (UndoableTransaction tid = tb.startTransaction()) {
				emu.writeDown(tb.trace, 1, 1, false);
			}

			assertEquals(BigInteger.valueOf(0x00400008),
				TraceSleighUtils.evaluate("pc", tb.trace, 1, thread, 0));
			assertEquals(BigInteger.valueOf(1234),
				TraceSleighUtils.evaluate("r0", tb.trace, 1, thread, 0));
			assertEquals(BigInteger.valueOf(2021),
				TraceSleighUtils.evaluate("r1", tb.trace, 1, thread, 0));
		}
	}

	/**
	 * Test the instruction decoder considers the cached state
	 * 
	 * <p>
	 * This may not reflect the semantics of an actual processor in these situations, since they may
	 * have instruction caching. Emulating such semantics is TODO, if at all. NB. This also tests
	 * that PC-relative addressing works, since internally the emulator advances the counter after
	 * execution of each instruction. Addressing is computed by the SLEIGH instruction parser and
	 * encoded as a constant deref in the p-code.
	 */
	@Test
	public void testSelfModifyingX86() throws Throwable {
		try (ToyDBTraceBuilder tb = new ToyDBTraceBuilder("Test", "x86:LE:64:default")) {
			TraceThread thread = initTrace(tb,
				List.of(
					"RIP = 0x00400000;",
					"RSP = 0x00110000;",
					"RAX = 0x12345678;",
					// NB. Assembly actually happens first, so this is modifying
					"*:1 0x00400007:8 = *0x00400007:8 ^ 0xcc;"),
				List.of(
					// First instruction undoes the modification above
					"XOR byte ptr [0x00400007], 0xcc", // 7 bytes
					"MOV EAX,0xdeadbeef"));            // 5 bytes

			TracePcodeEmulator emu = new TracePcodeEmulator(tb.trace, 0);
			PcodeThread<byte[]> emuThread = emu.newThread(thread.getPath());
			emuThread.overrideContextWithDefault();

			emuThread.stepInstruction();
			emuThread.stepInstruction();

			try (UndoableTransaction tid = tb.startTransaction()) {
				emu.writeDown(tb.trace, 1, 1, false);
			}

			assertEquals(BigInteger.valueOf(0x00110000),
				TraceSleighUtils.evaluate("RSP", tb.trace, 1, thread, 0));
			assertEquals(BigInteger.valueOf(0x0040000c),
				TraceSleighUtils.evaluate("RIP", tb.trace, 1, thread, 0));
			assertEquals(BigInteger.valueOf(0xdeadbeefL),
				TraceSleighUtils.evaluate("RAX", tb.trace, 1, thread, 0));
		}
	}

	/**
	 * Test a two-instruction sample with p-code stepping
	 * 
	 * <p>
	 * Two instructions are used here to ensure that stepping will proceed to the next instruction.
	 * This will also serve as an evaluation of the API.
	 */
	@Test
	public void testDoublePUSH_pCode() throws Throwable {
		try (ToyDBTraceBuilder tb = new ToyDBTraceBuilder("Test", "x86:LE:64:default")) {
			TraceThread thread = initTrace(tb,
				List.of(
					"RIP = 0x00400000;",
					"RSP = 0x00110000;"),
				List.of(
					"PUSH 0xdeadbeef",
					"PUSH 0xbaadf00d"));

			TracePcodeEmulator emu = new TracePcodeEmulator(tb.trace, 0);
			PcodeThread<byte[]> emuThread = emu.newThread(thread.getPath());
			emuThread.overrideContextWithDefault();
			assertNull(emuThread.getFrame());

			emuThread.stepPcodeOp();
			for (int i = 0; !emuThread.getFrame().isFinished(); i++) {
				assertEquals(i, emuThread.getFrame().index());
				emuThread.stepPcodeOp();
			}
			assertTrue(emuThread.getFrame().isFallThrough());
			assertEquals(tb.addr(0x00400000), emuThread.getCounter());

			emuThread.stepPcodeOp();
			assertNull(emuThread.getFrame());
			assertEquals(tb.addr(0x00400006), emuThread.getCounter());

			emuThread.stepPcodeOp();
			assertEquals(0, emuThread.getFrame().index());

			emuThread.finishInstruction();
			assertNull(emuThread.getFrame());

			try (UndoableTransaction tid = tb.startTransaction()) {
				emu.writeDown(tb.trace, 1, 1, false);
			}

			assertEquals(BigInteger.valueOf(0x0040000c),
				TraceSleighUtils.evaluate("RIP", tb.trace, 1, thread, 0));
			assertEquals(BigInteger.valueOf(0x0010fff8),
				TraceSleighUtils.evaluate("RSP", tb.trace, 1, thread, 0));
			assertEquals(BigInteger.valueOf(0xdeadbeefL),
				TraceSleighUtils.evaluate("*:4 (RSP + 4)", tb.trace, 1, thread, 0));
			assertEquals(BigInteger.valueOf(0xbaadf00dL),
				TraceSleighUtils.evaluate("*:4 RSP", tb.trace, 1, thread, 0));
		}
	}

	/**
	 * Test the inject method
	 * 
	 * <p>
	 * This tests that injects work, and that they can invoke a userop from a client-provided
	 * library
	 */
	@Test
	public void testInject() throws Throwable {
		try (ToyDBTraceBuilder tb = new ToyDBTraceBuilder("Test", "x86:LE:64:default")) {
			final StringBuilder dumped = new StringBuilder();
			SleighUseropLibrary<byte[]> library = new AnnotatedSleighUseropLibrary<byte[]>() {
				@Override
				protected Lookup getMethodLookup() {
					return MethodHandles.lookup();
				}

				@SleighUserop
				public void hexdump(byte[] in) {
					dumped.append(NumericUtilities.convertBytesToString(in));
				}
			};
			TraceThread thread = initTrace(tb,
				List.of(
					"RIP = 0x00400000;",
					"RSP = 0x00110000;"),
				List.of(
					"PUSH 0xdeadbeef",
					"PUSH 0xbaadf00d"));

			TracePcodeEmulator emu = new TracePcodeEmulator(tb.trace, 0, library);
			emu.inject(tb.addr(0x00400006), List.of("hexdump(RSP);"));
			PcodeThread<byte[]> emuThread = emu.newThread(thread.getPath());
			emuThread.overrideContextWithDefault();

			emuThread.stepInstruction();
			assertEquals("", dumped.toString());

			emuThread.stepInstruction();
			assertEquals("fcff100000000000", dumped.toString()); // LE
		}
	}

	/**
	 * Test that injects and interrupts work
	 * 
	 * <p>
	 * We'll put the interrupt within a more involved inject, so we can single-step the remainder of
	 * the inject, too. This will check the semantics of stepping over the interrupt.
	 */
	@Test
	public void testInjectedInterrupt() throws Throwable {
		try (ToyDBTraceBuilder tb = new ToyDBTraceBuilder("Test", "x86:LE:64:default")) {
			final StringBuilder dumped = new StringBuilder();
			SleighUseropLibrary<byte[]> library = new AnnotatedSleighUseropLibrary<byte[]>() {
				@Override
				protected Lookup getMethodLookup() {
					return MethodHandles.lookup();
				}

				@SleighUserop
				public void hexdump(byte[] in) {
					dumped.append(NumericUtilities.convertBytesToString(in));
				}
			};
			TraceThread thread = initTrace(tb,
				List.of(
					"RIP = 0x00400000;",
					"RSP = 0x00110000;"),
				List.of(
					"PUSH 0xdeadbeef",
					"PUSH 0xbaadf00d"));

			TracePcodeEmulator emu = new TracePcodeEmulator(tb.trace, 0, library);
			emu.inject(tb.addr(0x00400006), List.of(
				"hexdump(RSP);",
				"emu_swi();",
				"hexdump(RIP);",
				"emu_exec_decoded();",
				"hexdump(RIP);"));
			PcodeThread<byte[]> emuThread = emu.newThread(thread.getPath());
			emuThread.overrideContextWithDefault();

			try {
				emuThread.run();
			}
			catch (InterruptPcodeExecutionException e) {
				assertEquals(e.getFrame(), emuThread.getFrame());
			}
			assertEquals("fcff100000000000", dumped.toString()); // LE
			dumped.delete(0, dumped.length());

			emuThread.stepPcodeOp();
			assertEquals("0600400000000000", dumped.toString());
			dumped.delete(0, dumped.length());

			emuThread.finishInstruction();
			assertEquals("0c00400000000000", dumped.toString());
			dumped.delete(0, dumped.length());

			try (UndoableTransaction tid = tb.startTransaction()) {
				emu.writeDown(tb.trace, 1, 1, false);
			}

			assertEquals(BigInteger.valueOf(0xbaadf00dL),
				TraceSleighUtils.evaluate("*:4 RSP", tb.trace, 1, thread, 0));
		}
	}

	/**
	 * Test that conditional breakpoints work
	 */
	@Test
	public void testBreakpoints() throws Throwable {
		try (ToyDBTraceBuilder tb = new ToyDBTraceBuilder("Test", "x86:LE:64:default")) {
			TraceThread thread = initTrace(tb,
				List.of(
					"RIP = 0x00400000;",
					"RSP = 0x00110000;",
					"RAX = 0;"),
				List.of(
					"PUSH 0xdeadbeef",
					"PUSH 0xbaadf00d"));

			TracePcodeEmulator emu = new TracePcodeEmulator(tb.trace, 0);
			emu.addBreakpoint(tb.addr(0x00400000), "RAX == 1");
			emu.addBreakpoint(tb.addr(0x00400006), "RAX == 0");
			PcodeThread<byte[]> emuThread = emu.newThread(thread.getPath());
			emuThread.overrideContextWithDefault();

			try {
				emuThread.run();
			}
			catch (InterruptPcodeExecutionException e) {
				assertEquals(e.getFrame(), emuThread.getFrame());
			}
			assertEquals(tb.addr(0x00400006), emuThread.getCounter());
		}
	}

	/**
	 * Test ARM's CLZ instruction
	 * 
	 * <p>
	 * This tests that the state modifiers are properly invoked on CALLOTHER.
	 */
	@Test
	public void testCLZ() throws Throwable {
		try (ToyDBTraceBuilder tb = new ToyDBTraceBuilder("Test", "ARM:LE:32:v8")) {
			TraceThread thread = initTrace(tb,
				List.of(
					"pc = 0x00400000;",
					"sp = 0x00110000;",
					"r0 = 0x00008000;"),
				List.of(
					"clz r1, r0"));

			TracePcodeEmulator emu = new TracePcodeEmulator(tb.trace, 0);
			PcodeThread<byte[]> emuThread = emu.newThread(thread.getPath());
			emuThread.overrideContextWithDefault();
			emuThread.stepInstruction();

			try (UndoableTransaction tid = tb.startTransaction()) {
				emu.writeDown(tb.trace, 1, 1, false);
			}

			assertEquals(BigInteger.valueOf(16),
				TraceSleighUtils.evaluate("r1", tb.trace, 1, thread, 0));
		}
	}

	/**
	 * Test x86's MOVAPS instruction
	 * 
	 * <p>
	 * This test hits a SUBPIECE instruction where the two input operands have differing sizes.
	 */
	@Test
	public void testMOVAPS() throws Throwable {
		try (ToyDBTraceBuilder tb = new ToyDBTraceBuilder("Test", "x86:LE:64:default")) {
			Register pc = tb.language.getProgramCounter();

			TraceThread thread = initTrace(tb,
				List.of(
					"RIP = 0x00400000;",
					"RSP = 0x00110000;",
					"*:8 0x00600008:8 = 0x0123456789abcdef;", // LE
					"*:8 0x00600000:8 = 0xfedcba9876543210;"),
				List.of(
					"MOVAPS XMM0, xmmword ptr [0x00600000]"));

			TracePcodeEmulator emu = new TracePcodeEmulator(tb.trace, 0);
			PcodeThread<byte[]> emuThread = emu.newThread(thread.getPath());
			emuThread.overrideContextWithDefault();
			emuThread.stepInstruction();

			assertEquals(tb.addr(0x00400007), emuThread.getCounter());
			assertArrayEquals(tb.arr(0x07, 0, 0x40, 0, 0, 0, 0, 0),
				emuThread.getState().getVar(pc));

			try (UndoableTransaction tid = tb.startTransaction()) {
				emu.writeDown(tb.trace, 1, 1, false);
			}

			assertEquals(new BigInteger("0123456789abcdeffedcba9876543210", 16),
				TraceSleighUtils.evaluate("XMM0", tb.trace, 1, thread, 0));
		}
	}

	/**
	 * Test x86's SAR instruction
	 * 
	 * <p>
	 * This test hits an INT_SRIGHT p-code op where the two input operands have differing sizes.
	 */
	@Test
	public void testSAR() throws Throwable {
		try (ToyDBTraceBuilder tb = new ToyDBTraceBuilder("Test", "x86:LE:64:default")) {
			Register pc = tb.language.getProgramCounter();

			TraceThread thread = initTrace(tb,
				List.of(
					"RIP = 0x00400000;",
					"RSP = 0x00110000;",
					"RAX = 0x7fffffff;",
					"RCX = 4;"),
				List.of(
					"SAR EAX, CL"));

			TracePcodeEmulator emu = new TracePcodeEmulator(tb.trace, 0);
			PcodeThread<byte[]> emuThread = emu.newThread(thread.getPath());
			emuThread.overrideContextWithDefault();
			emuThread.stepInstruction();

			assertEquals(tb.addr(0x00400002), emuThread.getCounter());
			assertArrayEquals(tb.arr(0x02, 0, 0x40, 0, 0, 0, 0, 0),
				emuThread.getState().getVar(pc));

			try (UndoableTransaction tid = tb.startTransaction()) {
				emu.writeDown(tb.trace, 1, 1, false);
			}

			assertEquals(BigInteger.valueOf(0x7ffffff),
				TraceSleighUtils.evaluate("RAX", tb.trace, 1, thread, 0));
		}
	}

	@Test
	public void testCachedReadAfterSmallWrite() throws Throwable {
		try (ToyDBTraceBuilder tb = new ToyDBTraceBuilder("Test", "x86:LE:64:default")) {
			TraceThread thread = initTrace(tb,
				List.of(
					"RIP = 0x00400000;",
					"RSP = 0x00110000;",
					"RAX = 0x12345678;"),
				List.of(
					"XOR AH, AH",
					"MOV RCX, RAX"));

			TracePcodeEmulator emu = new TracePcodeEmulator(tb.trace, 0);
			PcodeThread<byte[]> emuThread = emu.newThread(thread.getPath());
			emuThread.overrideContextWithDefault();
			emuThread.stepInstruction();
			emuThread.stepInstruction();

			try (UndoableTransaction tid = tb.startTransaction()) {
				emu.writeDown(tb.trace, 1, 1, false);
			}

			assertEquals(BigInteger.valueOf(0x12340078),
				TraceSleighUtils.evaluate("RAX", tb.trace, 1, thread, 0));
		}
	}

	@Test(expected = AccessPcodeExecutionException.class)
	public void testCheckedMOV_err() throws Throwable {
		try (ToyDBTraceBuilder tb = new ToyDBTraceBuilder("Test", "x86:LE:64:default")) {
			TraceThread thread = initTrace(tb,
				List.of(
					"RIP = 0x00400000;"),
				List.of(
					"MOV RCX,RAX"));

			TracePcodeEmulator emu = new TracePcodeEmulator(tb.trace, 0) {
				@Override
				protected PcodeExecutorState<byte[]> newState(TraceThread thread) {
					return new RequireIsKnownTraceCachedWriteBytesPcodeExecutorState(trace, snap,
						thread, 0);
				}
			};
			PcodeThread<byte[]> emuThread = emu.newThread(thread.getPath());
			emuThread.overrideContextWithDefault();
			emuThread.stepInstruction();
		}
	}

	@Test
	public void testCheckedMOV_known() throws Throwable {
		try (ToyDBTraceBuilder tb = new ToyDBTraceBuilder("Test", "x86:LE:64:default")) {
			TraceThread thread = initTrace(tb,
				List.of(
					"RIP = 0x00400000;",
					"RAX = 0x1234;"), // Make it known in the trace
				List.of(
					"MOV RCX,RAX"));

			TracePcodeEmulator emu = new TracePcodeEmulator(tb.trace, 0) {
				@Override
				protected PcodeExecutorState<byte[]> newState(TraceThread thread) {
					return new RequireIsKnownTraceCachedWriteBytesPcodeExecutorState(trace, snap,
						thread, 0);
				}
			};
			PcodeThread<byte[]> emuThread = emu.newThread(thread.getPath());
			emuThread.overrideContextWithDefault();
			emuThread.stepInstruction();
			// No assertions. It should simply not throw an exception.
		}
	}

	@Test(expected = AccessPcodeExecutionException.class)
	public void testCheckedMOV_knownPast_err() throws Throwable {
		try (ToyDBTraceBuilder tb = new ToyDBTraceBuilder("Test", "x86:LE:64:default")) {
			TraceThread thread = initTrace(tb,
				List.of(
					"RIP = 0x00400000;",
					"RAX = 0x1234;"), // Make it known in the trace
				List.of(
					"MOV RCX,RAX"));

			// Start emulator one snap later
			TracePcodeEmulator emu = new TracePcodeEmulator(tb.trace, 1) {
				@Override
				protected PcodeExecutorState<byte[]> newState(TraceThread thread) {
					return new RequireIsKnownTraceCachedWriteBytesPcodeExecutorState(trace, snap,
						thread, 0);
				}
			};
			PcodeThread<byte[]> emuThread = emu.newThread(thread.getPath());
			emuThread.overrideContextWithDefault();
			emuThread.stepInstruction();
			// No assertions. It should throw an exception.
		}
	}

	@Test
	public void testCheckedMOV_knownPast_has() throws Throwable {
		try (ToyDBTraceBuilder tb = new ToyDBTraceBuilder("Test", "x86:LE:64:default")) {
			TraceThread thread = initTrace(tb,
				List.of(
					"RIP = 0x00400000;",
					"RAX = 0x1234;"), // Make it known in the trace
				List.of(
					"MOV RCX,RAX"));

			// Start emulator one snap later, but with "has-known" checks
			TracePcodeEmulator emu = new TracePcodeEmulator(tb.trace, 1) {
				@Override
				protected PcodeExecutorState<byte[]> newState(TraceThread thread) {
					return new RequireHasKnownTraceCachedWriteBytesPcodeExecutorState(trace, snap,
						thread, 0);
				}
			};
			PcodeThread<byte[]> emuThread = emu.newThread(thread.getPath());
			emuThread.overrideContextWithDefault();
			emuThread.stepInstruction();
			// No assertions. It should simply not throw an exception.
		}
	}

	@Test
	public void testCheckedMOV_initialized() throws Throwable {
		try (ToyDBTraceBuilder tb = new ToyDBTraceBuilder("Test", "x86:LE:64:default")) {
			TraceThread thread = initTrace(tb,
				List.of(
					"RIP = 0x00400000;"),
				List.of(
					"MOV RAX,0", // Have the program initialize it
					"MOV RCX,RAX"));

			TracePcodeEmulator emu = new TracePcodeEmulator(tb.trace, 0) {
				@Override
				protected PcodeExecutorState<byte[]> newState(TraceThread thread) {
					return new RequireIsKnownTraceCachedWriteBytesPcodeExecutorState(trace, snap,
						thread, 0);
				}
			};
			PcodeThread<byte[]> emuThread = emu.newThread(thread.getPath());
			emuThread.overrideContextWithDefault();
			emuThread.stepInstruction();
			emuThread.stepInstruction();
			// No assertions. It should simply not throw an exception.
		}
	}

	@Test
	public void testDEC_MOV_compat32() throws Throwable {
		try (ToyDBTraceBuilder tb = new ToyDBTraceBuilder("Test", "x86:LE:64:default")) {
			Language lang = tb.trace.getBaseLanguage();
			Register ctxReg = lang.getContextBaseRegister();
			Register opsizeReg = lang.getRegister("opsize");
			Register addrsizeReg = lang.getRegister("addrsize");
			Register longModeReg = lang.getRegister("longMode");
			RegisterValue ctxVal = new RegisterValue(ctxReg)
					.assign(opsizeReg, BigInteger.ONE)
					.assign(addrsizeReg, BigInteger.ONE)
					.assign(longModeReg, BigInteger.ZERO);
			try (UndoableTransaction tid = tb.startTransaction()) {
				tb.trace.getRegisterContextManager()
						.setValue(lang, ctxVal, Range.atLeast(0L),
							tb.range(0x00400000, 0x00400002));
			}
			TraceThread thread = initTrace(tb,
				List.of(
					"RIP = 0x00400000;",
					"RSP = 0x00110000;",
					"RAX = 0xff12345678;"),
				List.of(
					"DEC EAX",
					"MOV ECX,EAX"));
			// Assembly sanity check
			ByteBuffer buf = ByteBuffer.allocate(3);
			tb.trace.getMemoryManager().getBytes(0, tb.addr(0x00400000), buf);
			assertArrayEquals(tb.arr(0x48, 0x89, 0xc1), buf.array());

			TracePcodeEmulator emu = new TracePcodeEmulator(tb.trace, 0);
			PcodeThread<byte[]> emuThread = emu.newThread(thread.getPath());
			emuThread.overrideContext(ctxVal);
			emuThread.stepInstruction();
			emuThread.stepInstruction();

			try (UndoableTransaction tid = tb.startTransaction()) {
				emu.writeDown(tb.trace, 1, 1, false);
			}

			assertEquals(BigInteger.valueOf(0x00400003),
				TraceSleighUtils.evaluate("RIP", tb.trace, 1, thread, 0));
			assertEquals(BigInteger.valueOf(0x12345677),
				TraceSleighUtils.evaluate("RCX", tb.trace, 1, thread, 0));
		}
	}

	/**
<<<<<<< HEAD
	 * Test the read max boundary case
	 * 
	 * <p>
	 * This happens very easily when RBP is uninitialized, as code commonly uses negative offsets
	 * from RBP. The range will have upper endpoint {@code ULONG_MAX+1}, non-inclusive, which would
	 * crash, instead requiring some special logic.
	 */
	@Test
	public void testMOV_EAX_dword_RBPm4() throws Throwable {
		try (ToyDBTraceBuilder tb = new ToyDBTraceBuilder("Test", "x86:LE:64:default")) {
			TraceThread thread = initTrace(tb,
				List.of(
					"RIP = 0x00400000;",
					"RSP = 0x00110000;",
					"*:4 (0:8-4) = 0x12345678;"),
				List.of(
					"MOV EAX, dword ptr [RBP + -0x4]"));

			TracePcodeEmulator emu = new TracePcodeEmulator(tb.trace, 0);
			PcodeThread<byte[]> emuThread = emu.newThread(thread.getPath());
			emuThread.overrideContextWithDefault();
			emuThread.stepInstruction();

			try (UndoableTransaction tid = tb.startTransaction()) {
				emu.writeDown(tb.trace, 1, 1, false);
			}

			assertEquals(BigInteger.valueOf(0x12345678),
				TraceSleighUtils.evaluate("EAX", tb.trace, 1, thread, 0));
		}
	}

	/**
	 * Test the read wrap-around case for x86_64
	 * 
	 * <p>
	 * This tests a rare (I hope) case where a read would wrap around the address space: 2 bytes
	 * including the max address, and 2 bytes at the min address. I imagine the behavior here varies
	 * by architecture? TODO: For now, I think it's acceptable just to throw an exception, but in
	 * reality, we should probably handle it and allow some mechanism for architectures to forbid
	 * it, if that's in fact what they do.
	 */
	@Test(expected = PcodeExecutionException.class)
	public void testMOV_EAX_dword_RBPm2_x64() throws Throwable {
		try (ToyDBTraceBuilder tb = new ToyDBTraceBuilder("Test", "x86:LE:64:default")) {
			TraceThread thread = initTrace(tb,
				List.of(
					"RIP = 0x00400000;",
					"RSP = 0x00110000;"),
				List.of(
					"MOV EAX, dword ptr [RBP + -0x2]"));

			TracePcodeEmulator emu = new TracePcodeEmulator(tb.trace, 0);
			PcodeThread<byte[]> emuThread = emu.newThread(thread.getPath());
			emuThread.overrideContextWithDefault();
			emuThread.stepInstruction();
		}
	}

	/**
	 * Test the read wrap-around case for x86 (32)
	 * 
	 * <p>
	 * This test ensures the rule applies for spaces smaller than 64 bits
	 */
	@Test(expected = PcodeExecutionException.class)
	public void testMOV_EAX_dword_EBPm2_x86() throws Throwable {
		try (ToyDBTraceBuilder tb = new ToyDBTraceBuilder("Test", "x86:LE:32:default")) {
			TraceThread thread = initTrace(tb,
				List.of(
					"EIP = 0x00400000;",
					"ESP = 0x00110000;"),
				List.of(
					"MOV EAX, dword ptr [EBP + -0x2]"));
=======
	 * Test that unimplemented instructions (as opposed to instructions with no semantics) result in
	 * an interrupt.
	 */
	@Test(expected = PcodeExecutionException.class)
	public void testUNIMPL() throws Throwable {
		try (ToyDBTraceBuilder tb = new ToyDBTraceBuilder("Test", "Toy:BE:64:default")) {
			assertEquals(Register.NO_CONTEXT, tb.language.getContextBaseRegister());

			TraceThread thread = initTrace(tb,
				List.of(
					"pc = 0x00400000;",
					"sp = 0x00110000;"),
				List.of(
					"unimpl"));
>>>>>>> 97f9887f

			TracePcodeEmulator emu = new TracePcodeEmulator(tb.trace, 0);
			PcodeThread<byte[]> emuThread = emu.newThread(thread.getPath());
			emuThread.overrideContextWithDefault();
			emuThread.stepInstruction();
		}
	}
}<|MERGE_RESOLUTION|>--- conflicted
+++ resolved
@@ -902,7 +902,6 @@
 	}
 
 	/**
-<<<<<<< HEAD
 	 * Test the read max boundary case
 	 * 
 	 * <p>
@@ -977,7 +976,15 @@
 					"ESP = 0x00110000;"),
 				List.of(
 					"MOV EAX, dword ptr [EBP + -0x2]"));
-=======
+
+			TracePcodeEmulator emu = new TracePcodeEmulator(tb.trace, 0);
+			PcodeThread<byte[]> emuThread = emu.newThread(thread.getPath());
+			emuThread.overrideContextWithDefault();
+			emuThread.stepInstruction();
+		}
+	}
+
+	/**
 	 * Test that unimplemented instructions (as opposed to instructions with no semantics) result in
 	 * an interrupt.
 	 */
@@ -992,7 +999,6 @@
 					"sp = 0x00110000;"),
 				List.of(
 					"unimpl"));
->>>>>>> 97f9887f
 
 			TracePcodeEmulator emu = new TracePcodeEmulator(tb.trace, 0);
 			PcodeThread<byte[]> emuThread = emu.newThread(thread.getPath());
