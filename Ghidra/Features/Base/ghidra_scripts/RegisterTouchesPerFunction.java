/* ###
 * IP: GHIDRA
 *
 * Licensed under the Apache License, Version 2.0 (the "License");
 * you may not use this file except in compliance with the License.
 * You may obtain a copy of the License at
 *
 *      http://www.apache.org/licenses/LICENSE-2.0
 *
 * Unless required by applicable law or agreed to in writing, software
 * distributed under the License is distributed on an "AS IS" BASIS,
 * WITHOUT WARRANTIES OR CONDITIONS OF ANY KIND, either express or implied.
 * See the License for the specific language governing permissions and
 * limitations under the License.
 */
//This script analyzes how registers are modified in a single
// function or the complete listing and stores the results in the 
// function's plate comment. 
//@category Analysis

import java.util.*;

import java.util.*;

import ghidra.app.script.GhidraScript;
import ghidra.program.model.lang.Register;
import ghidra.program.model.listing.*;

<<<<<<< HEAD
public class RegisterTouchesPerFunction extends GhidraScript
{
	private final static String DIVIDER = "*************************************************************\r\n";

    @Override
    public void run() throws Exception
    {
        Listing l = this.currentProgram.getListing();

        if (this.askYesNo("Function Analysis - Register Touches",
                "Analyze complete listing?"))
        {
            FunctionIterator fi = l.getFunctions(true);
            while (fi.hasNext() && !monitor.isCancelled())
            {
                doAnalysis(l, fi.next());
            }
        }
        else
        {
            doAnalysis(l, l.getFunctionContaining(this.currentAddress));
        }
    }

    private void doAnalysis(Listing list, Function func)
    {
    	if (func == null) {
    		println("No function to analyze.");
    		return;
    	}
        HashSet<String> affected, accessed;
        Vector<String> restored;
        Stack<String> pushPops;
        boolean reviewRestored = false;
        Instruction inst;
        InstructionIterator iIter;
        
        monitor.setMessage("Analyzing registers in " + func.getName());

        String comment = list.getComment(CommentType.PLATE, func.getBody().getMinAddress());

        if (comment != null && comment.indexOf("TOUCHED REGISTER SUMMARY") > -1)
            return;

        pushPops = new Stack<String>();
        affected = new HashSet<String>();
        accessed = new HashSet<String>();
        restored = new Vector<String>();

        iIter = list.getInstructions(func.getBody(), true);
        
        while (iIter.hasNext() && !monitor.isCancelled())
        {
            inst = iIter.next();

            Object o[] = inst.getResultObjects();
            for (int i = 0; i < o.length; i++)
            {
                if (o[i] instanceof Register)
                {
                    String name = ((Register) o[i]).getName();

                    if (inst.getMnemonicString().equalsIgnoreCase("pop"))
                    {
                        if (!name.equalsIgnoreCase("mult_addr")
                                && !name.equalsIgnoreCase("sp"))
                        {
                            if (pushPops.size() > 0)
                            {
                                restored.add(pushPops.pop() + "->" + name);
                            }
                            else
                            {
                                reviewRestored = true;
                            }
                        }
                    }
                    else
                    {
                        affected.add(name);
                    }
                }
            }
            o = inst.getInputObjects();

            for (int i = 0; i < o.length; i++)
            {
                if (o[i] instanceof Register)
                {
                    String name = ((Register) o[i]).getName();
                    if (inst.getMnemonicString().equalsIgnoreCase("push"))
                    {
                        if (!name.equalsIgnoreCase("mult_addr")
                                && !name.equalsIgnoreCase("sp"))
                        {
                            pushPops.push(name);
                        }
                    }
                    else
                    {
                        accessed.add(name);
                    }
                }
            }
        }

        StringBuffer buffer = new StringBuffer();
        if (comment != null) {
        	buffer.append(comment);
        	buffer.append("\r\n");
        	buffer.append(DIVIDER);
        }
        buffer.append("TOUCHED REGISTER SUMMARY:\r\n");
        buffer.append(DIVIDER);
        buffer.append("Register(s) Affected:\r\n");
        buffer.append(getString(affected, 8));
        buffer.append(DIVIDER);
        buffer.append("Register(s) Accessed:\r\n");
        buffer.append(getString(accessed, 8));
        buffer.append(DIVIDER);
        buffer.append("Register(s) Restored:\r\n");
        buffer.append(getString(restored, 4));

        if(reviewRestored)
        {
        	buffer.append("##Review - due to branches this list may not be accurate\r\n");
            println(func.getName() + " - Review - due to branches this list may not be accurate");
        }
        buffer.append(DIVIDER);

        if (pushPops.size() > 0)
        {

        	buffer.append("Registers Remaining on Stack:\r\n");
        	buffer.append("   "+getString(pushPops, 8));
        }

		list.setComment(func.getEntryPoint(), CommentType.PLATE, buffer.toString());
    }

    private String getString(Collection<String> c, int itemsPerLine)
    {
        TreeSet<Object> ts = new TreeSet<Object>(c);
        String temp = ts.toString();
        temp = temp.substring(1, temp.length() - 1);
        int i = 0;
        int commaCount = 0;
        while ((i = temp.indexOf(',', i + 1)) >= 0)
        {
            commaCount++;
            if (commaCount % itemsPerLine == 0)
                temp = temp.substring(0, i + 1) + "\r\n"
                        + temp.substring(i + 1).trim();
        }

        return temp + "\r\n";
    }
=======
public class RegisterTouchesPerFunction extends GhidraScript {
	private final static String DIVIDER =
		"*************************************************************\r\n";

	@Override
	public void run() throws Exception {
		Listing l = this.currentProgram.getListing();

		if (this.askYesNo("Function Analysis - Register Touches", "Analyze complete listing?")) {
			FunctionIterator fi = l.getFunctions(true);
			while (fi.hasNext() && !monitor.isCancelled()) {
				doAnalysis(l, fi.next());
			}
		}
		else {
			doAnalysis(l, l.getFunctionContaining(this.currentAddress));
		}
	}

	private void doAnalysis(Listing list, Function func) {
		if (func == null) {
			println("No function to analyze.");
			return;
		}
		HashSet<String> affected, accessed;
		Vector<String> restored;
		Stack<String> pushPops;
		boolean reviewRestored = false;
		Instruction inst;
		InstructionIterator iIter;

		monitor.setMessage("Analyzing registers in " + func.getName());

		String comment = list.getComment(CommentType.PLATE, func.getBody().getMinAddress());

		if (comment != null && comment.indexOf("TOUCHED REGISTER SUMMARY") > -1)
			return;

		pushPops = new Stack<String>();
		affected = new HashSet<String>();
		accessed = new HashSet<String>();
		restored = new Vector<String>();

		iIter = list.getInstructions(func.getBody(), true);

		while (iIter.hasNext() && !monitor.isCancelled()) {
			inst = iIter.next();

			Object o[] = inst.getResultObjects();
			for (Object element : o) {
				if (element instanceof Register) {
					String name = ((Register) element).getName();

					if (inst.getMnemonicString().equalsIgnoreCase("pop")) {
						if (!name.equalsIgnoreCase("mult_addr") && !name.equalsIgnoreCase("sp")) {
							if (pushPops.size() > 0) {
								restored.add(pushPops.pop() + "->" + name);
							}
							else {
								reviewRestored = true;
							}
						}
					}
					else {
						affected.add(name);
					}
				}
			}
			o = inst.getInputObjects();

			for (Object element : o) {
				if (element instanceof Register) {
					String name = ((Register) element).getName();
					if (inst.getMnemonicString().equalsIgnoreCase("push")) {
						if (!name.equalsIgnoreCase("mult_addr") && !name.equalsIgnoreCase("sp")) {
							pushPops.push(name);
						}
					}
					else {
						accessed.add(name);
					}
				}
			}
		}

		StringBuffer buffer = new StringBuffer();
		if (comment != null) {
			buffer.append(comment);
			buffer.append("\r\n");
			buffer.append(DIVIDER);
		}
		buffer.append("TOUCHED REGISTER SUMMARY:\r\n");
		buffer.append(DIVIDER);
		buffer.append("Register(s) Affected:\r\n");
		buffer.append(getString(affected, 8));
		buffer.append(DIVIDER);
		buffer.append("Register(s) Accessed:\r\n");
		buffer.append(getString(accessed, 8));
		buffer.append(DIVIDER);
		buffer.append("Register(s) Restored:\r\n");
		buffer.append(getString(restored, 4));

		if (reviewRestored) {
			buffer.append("##Review - due to branches this list may not be accurate\r\n");
			println(func.getName() + " - Review - due to branches this list may not be accurate");
		}
		buffer.append(DIVIDER);

		if (pushPops.size() > 0) {

			buffer.append("Registers Remaining on Stack:\r\n");
			buffer.append("   " + getString(pushPops, 8));
		}

		list.setComment(func.getEntryPoint(), CommentType.PLATE, buffer.toString());
	}

	private String getString(Collection<String> c, int itemsPerLine) {
		TreeSet<Object> ts = new TreeSet<Object>(c);
		String temp = ts.toString();
		temp = temp.substring(1, temp.length() - 1);
		int i = 0;
		int commaCount = 0;
		while ((i = temp.indexOf(',', i + 1)) >= 0) {
			commaCount++;
			if (commaCount % itemsPerLine == 0)
				temp = temp.substring(0, i + 1) + "\r\n" + temp.substring(i + 1).trim();
		}

		return temp + "\r\n";
	}
>>>>>>> e03fb9af
}<|MERGE_RESOLUTION|>--- conflicted
+++ resolved
@@ -20,172 +20,12 @@
 
 import java.util.*;
 
-import java.util.*;
-
 import ghidra.app.script.GhidraScript;
 import ghidra.program.model.lang.Register;
 import ghidra.program.model.listing.*;
 
-<<<<<<< HEAD
-public class RegisterTouchesPerFunction extends GhidraScript
-{
-	private final static String DIVIDER = "*************************************************************\r\n";
+public class RegisterTouchesPerFunction extends GhidraScript {
 
-    @Override
-    public void run() throws Exception
-    {
-        Listing l = this.currentProgram.getListing();
-
-        if (this.askYesNo("Function Analysis - Register Touches",
-                "Analyze complete listing?"))
-        {
-            FunctionIterator fi = l.getFunctions(true);
-            while (fi.hasNext() && !monitor.isCancelled())
-            {
-                doAnalysis(l, fi.next());
-            }
-        }
-        else
-        {
-            doAnalysis(l, l.getFunctionContaining(this.currentAddress));
-        }
-    }
-
-    private void doAnalysis(Listing list, Function func)
-    {
-    	if (func == null) {
-    		println("No function to analyze.");
-    		return;
-    	}
-        HashSet<String> affected, accessed;
-        Vector<String> restored;
-        Stack<String> pushPops;
-        boolean reviewRestored = false;
-        Instruction inst;
-        InstructionIterator iIter;
-        
-        monitor.setMessage("Analyzing registers in " + func.getName());
-
-        String comment = list.getComment(CommentType.PLATE, func.getBody().getMinAddress());
-
-        if (comment != null && comment.indexOf("TOUCHED REGISTER SUMMARY") > -1)
-            return;
-
-        pushPops = new Stack<String>();
-        affected = new HashSet<String>();
-        accessed = new HashSet<String>();
-        restored = new Vector<String>();
-
-        iIter = list.getInstructions(func.getBody(), true);
-        
-        while (iIter.hasNext() && !monitor.isCancelled())
-        {
-            inst = iIter.next();
-
-            Object o[] = inst.getResultObjects();
-            for (int i = 0; i < o.length; i++)
-            {
-                if (o[i] instanceof Register)
-                {
-                    String name = ((Register) o[i]).getName();
-
-                    if (inst.getMnemonicString().equalsIgnoreCase("pop"))
-                    {
-                        if (!name.equalsIgnoreCase("mult_addr")
-                                && !name.equalsIgnoreCase("sp"))
-                        {
-                            if (pushPops.size() > 0)
-                            {
-                                restored.add(pushPops.pop() + "->" + name);
-                            }
-                            else
-                            {
-                                reviewRestored = true;
-                            }
-                        }
-                    }
-                    else
-                    {
-                        affected.add(name);
-                    }
-                }
-            }
-            o = inst.getInputObjects();
-
-            for (int i = 0; i < o.length; i++)
-            {
-                if (o[i] instanceof Register)
-                {
-                    String name = ((Register) o[i]).getName();
-                    if (inst.getMnemonicString().equalsIgnoreCase("push"))
-                    {
-                        if (!name.equalsIgnoreCase("mult_addr")
-                                && !name.equalsIgnoreCase("sp"))
-                        {
-                            pushPops.push(name);
-                        }
-                    }
-                    else
-                    {
-                        accessed.add(name);
-                    }
-                }
-            }
-        }
-
-        StringBuffer buffer = new StringBuffer();
-        if (comment != null) {
-        	buffer.append(comment);
-        	buffer.append("\r\n");
-        	buffer.append(DIVIDER);
-        }
-        buffer.append("TOUCHED REGISTER SUMMARY:\r\n");
-        buffer.append(DIVIDER);
-        buffer.append("Register(s) Affected:\r\n");
-        buffer.append(getString(affected, 8));
-        buffer.append(DIVIDER);
-        buffer.append("Register(s) Accessed:\r\n");
-        buffer.append(getString(accessed, 8));
-        buffer.append(DIVIDER);
-        buffer.append("Register(s) Restored:\r\n");
-        buffer.append(getString(restored, 4));
-
-        if(reviewRestored)
-        {
-        	buffer.append("##Review - due to branches this list may not be accurate\r\n");
-            println(func.getName() + " - Review - due to branches this list may not be accurate");
-        }
-        buffer.append(DIVIDER);
-
-        if (pushPops.size() > 0)
-        {
-
-        	buffer.append("Registers Remaining on Stack:\r\n");
-        	buffer.append("   "+getString(pushPops, 8));
-        }
-
-		list.setComment(func.getEntryPoint(), CommentType.PLATE, buffer.toString());
-    }
-
-    private String getString(Collection<String> c, int itemsPerLine)
-    {
-        TreeSet<Object> ts = new TreeSet<Object>(c);
-        String temp = ts.toString();
-        temp = temp.substring(1, temp.length() - 1);
-        int i = 0;
-        int commaCount = 0;
-        while ((i = temp.indexOf(',', i + 1)) >= 0)
-        {
-            commaCount++;
-            if (commaCount % itemsPerLine == 0)
-                temp = temp.substring(0, i + 1) + "\r\n"
-                        + temp.substring(i + 1).trim();
-        }
-
-        return temp + "\r\n";
-    }
-=======
-public class RegisterTouchesPerFunction extends GhidraScript {
 	private final static String DIVIDER =
 		"*************************************************************\r\n";
 
@@ -219,7 +59,6 @@
 		monitor.setMessage("Analyzing registers in " + func.getName());
 
 		String comment = list.getComment(CommentType.PLATE, func.getBody().getMinAddress());
-
 		if (comment != null && comment.indexOf("TOUCHED REGISTER SUMMARY") > -1)
 			return;
 
@@ -294,7 +133,6 @@
 		buffer.append(DIVIDER);
 
 		if (pushPops.size() > 0) {
-
 			buffer.append("Registers Remaining on Stack:\r\n");
 			buffer.append("   " + getString(pushPops, 8));
 		}
@@ -316,5 +154,4 @@
 
 		return temp + "\r\n";
 	}
->>>>>>> e03fb9af
 }